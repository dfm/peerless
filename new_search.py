#!/usr/bin/env python
# -*- coding: utf-8 -*-

import os
import sys
import logging
import traceback
import numpy as np
from functools import partial
import matplotlib.pyplot as pl
from multiprocessing import Pool
from scipy.optimize import minimize
from collections import OrderedDict

import george
from george import kernels, ModelingMixin
from george.modeling import check_gradient

import transit

from peerless._search import search
from peerless.catalogs import KICatalog, EBCatalog, KOICatalog
from peerless.data import (load_light_curves_for_kic, running_median_trend,
                           load_light_curves)


def get_peaks(kicid=None,
              lcs=None,
              tau=0.6,
              detrend_hw=2.0,
              remove_kois=True,
              grid_frac=0.25,
              noise_hw=15.0,
              detect_thresh=25.0,
              max_fit_data=500,
              max_peaks=3,
              min_datapoints=10,
              output_dir="output",
              plot_all=False,
              delete=True,
              verbose=False):
    """
    :param tau:
        The transit duration. (default: 0.6)

    :param detrend_hw:
        Half width of running window for de-trending. (default: 2.0)

    :param remove_kois:
        Remove data points near known KOI transits. (default: True)

    :param grid_frac:
        The search grid spacing as a fraction of the duration. (default: 0.25)

    :param noise_hw:
        Half width of running window for noise estimation. (default: 15.0)

    :param detect_thresh:
        Relative S/N detection threshold. (default: 25.0)

    :param max_fit_data:
        The maximum number of data points for fitting. (default: 500)

    :param max_peaks:
        The maximum number of peaks to analyze in detail. (default: 3)

    :param min_datapoints:
        The minimum number of in-transit data points. (default: 10)

    :param output_dir:
        The parent directory for the plots. (default: output)

    :param plot_all:
        Make all the plots instead of just the transit plots. (default: False)

    :param delete:
        Delete the light curve files after loading them. (default: True)

    :param verbose:
        Moar printing. (default: False)

    """
    if lcs is None and kicid is None:
        raise ValueError("you must specify 'lcs' or 'kicid'")
    if lcs is None:
        lcs = load_light_curves_for_kic(kicid, delete=delete,
                                        remove_kois=remove_kois)
    else:
        kicid = "unknown-target"

    # Loop over light curves and search each one.
    time = []
    chunk = []
    depth = []
    depth_ivar = []
    s2n = []
    for i, lc in enumerate(lcs):
        time.append(np.arange(lc.time.min(), lc.time.max(), grid_frac * tau))
        d, ivar, s = search(tau, time[-1], lc.time, lc.flux-1, 1/lc.ferr**2)
        depth.append(d)
        depth_ivar.append(ivar)
        s2n.append(s)
        chunk.append(i + np.zeros(len(time[-1]), dtype=int))
    time = np.concatenate(time)
    chunk = np.concatenate(chunk)
    depth = np.concatenate(depth)
    depth_ivar = np.concatenate(depth_ivar)
    s2n = np.concatenate(s2n)

    # Compute the depth S/N time series and smooth it to estimate a background
    # noise level.
    m = depth_ivar > 0.0
    noise = np.nan + np.zeros_like(s2n)
    noise[m] = running_median_trend(time[m], np.abs(s2n[m]), noise_hw)

    # Find peaks above the fiducial threshold.
    m = s2n > detect_thresh * noise
    peaks = []
    while np.any(m):
        i = np.argmax(s2n[m])
        t0 = time[m][i]
        peaks.append(dict(
            kicid=kicid,
            t0=t0 + 0.5 * tau,
            s2n=s2n[m][i],
            bkg=noise[m][i],
            depth=depth[m][i],
            depth_ivar=depth_ivar[m][i],
            chunk=chunk[m][i],
        ))
        m &= np.abs(time - t0) > 2*tau

    if verbose:
        print("Found {0} raw peaks".format(len(peaks)))

    if not len(peaks):
        return []

    for i, peak in enumerate(peaks):
        peak["num_peaks"] = len(peaks)
        peak["peak_id"] = i

    if len(peaks) > max_peaks:
        logging.warning("truncating peak list")
    peaks = peaks[:max_peaks]

    # For each peak, plot the diagnostic plots and vet.
    basedir = os.path.join(output_dir, "{0}".format(kicid))
    final_peaks = []
    for i, peak in enumerate(peaks):
        # Vetting.
        t0 = peak["t0"]
        d = peak["depth"]
        chunk = peak["chunk"]
        lc0 = lcs[chunk]
        x = lc0.raw_time
        y = lc0.raw_flux
        yerr = lc0.raw_ferr
        ndata = np.sum(np.abs(x - t0) < 0.5*tau)
        if ndata < min_datapoints:
            logging.warning("there are only {0} data points in transit"
                            .format(ndata))
            continue

        # Limit number of data points in chunk.
        inds = np.sort(np.argsort(np.abs(t0 - x))[:max_fit_data])
        x = np.ascontiguousarray(x[inds])
        y = np.ascontiguousarray(y[inds])
        yerr = np.ascontiguousarray(yerr[inds])

        if verbose:
            print("{0} data points in chunk".format(len(x)))

        for k in ["channel", "skygroup", "module", "output", "quarter",
                  "season"]:
            peak[k] = lc0.meta[k]

        peak["chunk_min_time"] = x.min()
        peak["chunk_max_time"] = x.max()

        # Mean models:
        # 1. constant
        constant = np.median(y)

        # 2. transit
        m = np.abs(x - t0) < tau
        ind = np.arange(len(x))[m][np.argmin(y[m])]
        system = transit.SimpleSystem(
            period=3000.0,
            t0=x[ind],
            ror=np.sqrt(max(d, 1.0 - y[ind])),
            duration=tau,
            impact=0.5,
        )
        system.freeze_parameter("ln_period")
        system.freeze_parameter("impact")
        best = (np.inf, 0.0)
        for dur in np.linspace(0.1*tau, 2*tau, 50):
            system.duration = dur
            d = np.sum((y - system.get_value(x))**2)
            if d < best[0]:
                best = (d, dur)
        system.duration = best[1]

        # 3. step
        best = (np.inf, 0, 0.0, 0.0)
        n = 2
        for ind in range(len(y) - 2*n + 1):
            a = slice(ind, ind+n)
            b = slice(ind+n, ind+2*n)
            step = StepModel(
                height=np.mean(y[a]) - np.mean(y[b]),
                frac_var=0.0,
                value=0.5*(np.mean(y[a]) + np.mean(y[b])),
                log_width_plus=0.0,
                log_width_minus=0.0,
                t0=0.5*(x[ind+n-1] + x[ind+n]),
            )

            best_minus = (np.inf, 0.0)
            m = x < step.t0
            for w in np.linspace(-4, 2, 20):
                step.log_width_minus = w
                d = np.sum((y[m] - step.get_value(x[m]))**2)
                if d < best_minus[0]:
                    best_minus = (d, w)

            best_plus = (np.inf, 0.0)
            m = x >= step.t0
            for w in np.linspace(-4, 2, 20):
                step.log_width_plus = w
                d = np.sum((y[m] - step.get_value(x[m]))**2)
                if d < best_plus[0]:
                    best_plus = (d, w)

            d = best_minus[0] + best_plus[0]
            if d < best[0]:
                best = (d, ind, best_minus[1], best_plus[1])

        _, ind, wm, wp = best
        a = slice(ind, ind+n)
        b = slice(ind+n, ind+2*n)
        step = StepModel(
            height=np.mean(y[a]) - np.mean(y[b]),
            frac_var=0.0,
            value=0.5*(np.mean(y[a]) + np.mean(y[b])),
            log_width_plus=wp,
            log_width_minus=wm,
            t0=0.5*(x[ind+n-1] + x[ind+n]),
        )
        check_gradient(step, x)

        # 4. box:
        inds = np.argsort(np.diff(y))
        inds = np.sort([inds[0], inds[-1]])
        boxes = []
        for tmn, tmx in (0.5 * (x[inds] + x[inds + 1]),
                         (t0-0.5*tau, t0+0.5*tau)):
<<<<<<< HEAD
            boxes.append(BoxModel(tmn, tmx, data=(x, y)))

        # from george.modeling import check_gradient
        # print(check_gradient(box, x))
=======
            m = (tmn < x) & (x < tmx)
            fin = np.mean(y[m])
            fout = np.mean(y[~m])
            boxes.append(BoxModel(tmn, tmx, in_value=fin, out_value=fout))
            check_gradient(boxes[-1], x)
>>>>>>> 2bc57ace

        # Loop over models and compare them.
        models = OrderedDict([
            ("transit", system),
            ("box1", boxes[1]),
            ("step", step),
            ("gp", constant),
            ("box2", boxes[0]),
        ])
        preds = dict()
        for name, mean_model in models.items():
            kernel = np.var(y) * kernels.Matern32Kernel(2**2)
            gp = george.GP(kernel, mean=mean_model, fit_mean=True,
                           white_noise=2*np.log(np.mean(yerr)),
                           fit_white_noise=True)
            gp.compute(x, yerr)

            # Set up some bounds.
            bounds = gp.get_bounds()
            n = gp.get_parameter_names()

            if name == "transit":
                bounds[n.index("mean:t0")] = (t0 - 0.5*tau, t0 + 0.5*tau)
                bounds[n.index("mean:q1_param")] = (-10, 10)
                bounds[n.index("mean:q2_param")] = (-10, 10)

            bounds[n.index("kernel:k2:ln_M_0_0")] = (np.log(0.1), None)
            bounds[n.index("white:value")] = (2*np.log(0.5*np.median(yerr)),
                                              None)
            bounds[n.index("kernel:k1:ln_constant")] = \
                (2*np.log(np.median(yerr)), None)

            # Optimize.
            r = minimize(gp.nll, gp.get_vector(), jac=gp.grad_nll, args=(y,),
                         method="L-BFGS-B", bounds=bounds)
            gp.set_vector(r.x)
            preds[name] = gp.predict(y, x, return_cov=False)

            # Initialize one of the boxes using the transit shape.
            if name == "transit":
                models["box1"].mn = system.t0 - 0.5*system.duration
                models["box1"].mx = system.t0 + 0.5*system.duration

            # Compute the -0.5*BIC.
            peak["lnlike_{0}".format(name)] = -r.fun
            peak["bic_{0}".format(name)] = -r.fun-0.5*len(r.x)*np.log(len(x))

            if verbose:
                print("Peak {0}:".format(i))
                print("Model: '{0}'".format(name))
                print("Converged: {0}".format(r.success))
                if not r.success:
                    print("Message: {0}".format(r.message))
                print("Log-likelihood: {0}"
                      .format(peak["lnlike_{0}".format(name)]))
                print("-0.5 * BIC: {0}"
                      .format(peak["bic_{0}".format(name)]))
                print("Parameters:")
                for k, v in zip(gp.get_parameter_names(), gp.get_vector()):
                    print("  {0}: {1:.4f}".format(k, v))
                print()

            if peak["bic_{0}".format(name)] > peak["bic_transit"]:
                break

            # Deal with outliers.
            if name != "gp":
                continue
            N = len(r.x) + 1
            peak["lnlike_outlier"] = -r.fun
            peak["bic_outlier"] = -r.fun-0.5*N*np.log(len(x))
            best = (-r.fun, 0)
            for j in np.arange(len(x))[np.abs(x - t0) < 0.5*tau]:
                y0 = np.array(y)
                y0[j] = np.median(y[np.arange(len(y)) != j])
                ll = gp.lnlikelihood(y0)
                if ll > best[0]:
                    best = (ll, j)

            # Optimize the outlier model:
            m = np.arange(len(y)) != best[1]
            y0 = np.array(y)
            y0[~m] = np.median(y0[m])
            kernel = np.var(y0) * kernels.Matern32Kernel(2**2)
            gp = george.GP(kernel, mean=np.median(y0), fit_mean=True,
                           white_noise=2*np.log(np.mean(yerr)),
                           fit_white_noise=True)
            gp.compute(x, yerr)

            r = minimize(gp.nll, gp.get_vector(), jac=gp.grad_nll, args=(y0,),
                         method="L-BFGS-B", bounds=bounds)
            gp.set_vector(r.x)
            peak["lnlike_outlier"] = -r.fun
            peak["bic_outlier"] = -r.fun-0.5*N*np.log(len(x))
            preds["outlier"] = gp.predict(y0, x, return_cov=False)

            if verbose:
                print("Peak {0}:".format(i))
                print("Model: 'outlier'")
                print("Converged: {0}".format(r.success))
                print("Log-likelihood: {0}".format(peak["lnlike_outlier"]))
                print("-0.5 * BIC: {0}".format(peak["bic_outlier"]))
                print("Parameters:")
                for k, v in zip(gp.get_parameter_names(), gp.get_vector()):
                    print("  {0}: {1:.4f}".format(k, v))
                print()

        # Save the transit parameters.
        peak["transit_duration"] = system.duration
        peak["transit_ror"] = system.ror
        peak["transit_time"] = system.t0

        # Accept the peak?
        accept_bic = all(
            peak["bic_transit"] >= peak.get("bic_{0}".format(k), -np.inf)
            for k in models
        ) and (peak["bic_transit"] > peak["bic_outlier"])
        accept_time = (
            (peak["transit_time"] - 1.0*peak["transit_duration"]
             > peak["chunk_min_time"]) and
            (peak["transit_time"] + 1.0*peak["transit_duration"]
             < peak["chunk_max_time"])
        )
        accept = accept_bic and accept_time
        peak["accept_bic"] = accept_bic
        peak["accept_time"] = accept_time
        final_peaks.append(peak)

        if (not accept) and (not plot_all):
            continue

        # Plots.
        fig, axes = pl.subplots(3, 2, figsize=(10, 8))

        # Raw flux.
        row = axes[0]
        for ax in row:
            [ax.plot(lc.raw_time, (lc.raw_flux-1)*1e3, ".k") for lc in lcs]

            ax.set_xticklabels([])
            ax.yaxis.set_major_locator(pl.MaxNLocator(4))
            ax.xaxis.set_major_locator(pl.MaxNLocator(5))

        row[0].set_ylabel("raw [ppt]")
        ax = row[1]

        if "gp" in preds:
            ax.plot(x, (preds["gp"]-1)*1e3, "g", lw=1.5)
        if "outlier" in preds:
            ax.plot(x, (preds["outlier"]-1)*1e3, "--g", lw=1.5)
        ax.plot(x, (system.get_value(x)-1)*1e3, "r", lw=1.5)
        ax.plot(x, (step.get_value(x)-1)*1e3, "b", lw=1.5)
        [ax.plot(x, (b.get_value(x)-1)*1e3, "m", lw=1.5) for b in boxes]

        # De-trended flux.
        row = axes[1]
        for ax in row:
            [ax.plot(lc.time, (lc.flux-1)*1e3, ".k") for lc in lcs]
            ax.set_xticklabels([])
            ax.yaxis.set_major_locator(pl.MaxNLocator(4))
            ax.xaxis.set_major_locator(pl.MaxNLocator(5))
        row[0].set_ylabel("de-trended [ppt]")

        # Periodogram.
        row = axes[2]
        for ax in row:
            ax.plot(time + 0.5*tau, s2n, "k")
            ax.plot(time + 0.5*tau, noise, "g")
            ax.plot(time + 0.5*tau, detect_thresh * noise, ":g")
            ax.yaxis.set_major_locator(pl.MaxNLocator(4))
            ax.xaxis.set_major_locator(pl.MaxNLocator(5))
            ax.set_xlabel("time [KBJD]")
        row[0].set_ylabel("s/n")

        for ax1, ax2 in axes:
            ax1.yaxis.set_label_coords(-0.15, 0.5)

            ax1.set_xlim(time.min() - 5.0, time.max() + 5.0)
            ax1.axvline(t0, color="g", lw=5, alpha=0.3)

            ax2.set_xlim(t0 - 5.0, t0 + 5.0)
            ax2.axvline(t0, color="g", lw=5, alpha=0.3)
            ax2.axvline(t0 - 0.5*tau, color="k", ls="dashed")
            ax2.axvline(t0 + 0.5*tau, color="k", ls="dashed")
            ax2.set_yticklabels([])

        fig.subplots_adjust(
            left=0.15, bottom=0.1, right=0.98, top=0.97,
            wspace=0.05, hspace=0.12
        )
        os.makedirs(basedir, exist_ok=True)
        fig.savefig(os.path.join(basedir, "{0:04d}.png".format(i + 1)))
        pl.close(fig)

    return final_peaks


def _wrapper(*args, **kwargs):
    quiet = kwargs.pop("quiet", False)
    try:
        return get_peaks(*args, **kwargs)
    except:
        if not quiet:
            raise
        with open(os.path.join(kwargs.get("output_dir", "output"),
                               "errors.txt"), "a") as f:
            f.write("{0} failed with exception:\n{1}"
                    .format(args, traceback.format_exc()))
    return []


class StepModel(ModelingMixin):

    def get_value(self, t):
        dt_plus = (t - self.t0) * np.exp(-self.log_width_plus)
        dt_minus = (t - self.t0) * np.exp(-self.log_width_minus)
        f = 1.0 / (1.0 + np.exp(self.frac_var))
        v = self.value
        v += self.height * f * np.exp(dt_minus) * (t < self.t0)
        v -= self.height * (1 - f) * np.exp(-dt_plus) * (t >= self.t0)
        return v

    @ModelingMixin.parameter_sort
    def get_gradient(self, t):
        ef = np.exp(self.frac_var)
        f = 1.0 / (1.0 + ef)
        h = self.height

        wp = np.exp(self.log_width_plus)
        wm = np.exp(self.log_width_minus)
        dtp = (t - self.t0) / wp
        dtm = (t - self.t0) / wm
        ep = np.exp(-dtp)
        em = np.exp(dtm)
        mm = t < self.t0
        mp = t >= self.t0

        return dict(
            value=np.ones_like(t),
            height=f*em*mm - (1-f)*ep*mp,
            frac_var=-f*f*ef*h*(em*mm + ep*mp),
            log_width_minus=-h*f*em*dtm*mm,
            log_width_plus=-h*(1-f)*ep*dtp*mp,
            t0=-h*(f*em*mm/wm + (1-f)*ep*mp/wp),
        )


class BoxModel(ModelingMixin):

    def __init__(self, mn, mx, data=None, **kwargs):
        self.mn = mn
        self.mx = mx
        if data is not None:
            t, y = data
            a = t <= self.mn
            b = self.mx < t
            c = ~(a | b)
            kwargs = dict(
                before_value=np.mean(y[a]),
                in_value=np.mean(y[c]),
                after_value=np.mean(y[b]),
            )
        super(BoxModel, self).__init__(**kwargs)

    def get_value(self, t):
        a = t <= self.mn
        b = self.mx < t
        c = ~(a | b)
        return self.before_value*a + self.in_value*c + self.after_value*b

    @ModelingMixin.parameter_sort
    def get_gradient(self, t):
        a = t <= self.mn
        b = self.mx < t
        c = ~(a | b)
        return dict(
            before_value=np.ones_like(t) * a,
            in_value=np.ones_like(t) * c,
            after_value=np.ones_like(t) * b,
        )


if __name__ == "__main__":
    import argparse

    parser = argparse.ArgumentParser(description="search for single transits")

    parser.add_argument("kicids", nargs="*", help="some KIC IDs")
    parser.add_argument("--include-ebs", action="store_true",
                        help="by default known EBs are excluded")
    parser.add_argument("--max-targets", type=int,
                        help="the maximum number of targets")
    parser.add_argument("-f", "--filenames", nargs="+",
                        help="some light curve filenames")
    parser.add_argument("-p", "--parallel", action="store_true",
                        help="parallelize across targets")
    parser.add_argument("-q", "--quiet", action="store_true",
                        help="log errors instead of raising")
    parser.add_argument("-v", "--verbose", action="store_true",
                        help="more output to the screen")
    parser.add_argument("-c", "--clean", action="store_true",
                        help="remove temporary light curve files")
    parser.add_argument("-o", "--output-dir", default="output",
                        help="the output directory")
    parser.add_argument("--plot-all", action="store_true",
                        help="make all the plots")

    # Preset target lists:
    parser.add_argument("--planet-hunters", action="store_true",
                        help="search the planet hunter targets")
    parser.add_argument("--bright-g-dwarfs", action="store_true",
                        help="search bright G and K dwarfs")

    # Search parameters:
    parser.add_argument("--duration", type=float,  default=0.6,
                        help="the transit duration in days")
    parser.add_argument("--detrend-hw", type=float,  default=2.0,
                        help="the half width of the de-trending window")
    parser.add_argument("--no-remove-kois", action="store_true",
                        help="leave the known KOIs in the light curves")
    parser.add_argument("--grid-frac", type=float,  default=0.25,
                        help="search grid spacing in units of the duration")
    parser.add_argument("--noise-hw", type=float,  default=15.0,
                        help="the half width of the noise estimation window")
    parser.add_argument("--detect-thresh", type=float,  default=25.0,
                        help="the relative detection threshold")
    parser.add_argument("--max-fit-data", type=int,  default=500,
                        help="maximum number of points to fit")
    parser.add_argument("--max-peaks", type=int,  default=3,
                        help="the maximum number of peaks to consider")

    args = parser.parse_args()

    # Build the dictionary of search keywords.
    function = partial(
        _wrapper,
        tau=args.duration,
        detrend_hw=args.detrend_hw,
        remove_kois=not args.no_remove_kois,
        grid_frac=args.grid_frac,
        noise_hw=args.noise_hw,
        detect_thresh=args.detect_thresh,
        output_dir=args.output_dir,
        plot_all=args.plot_all,
        max_fit_data=args.max_fit_data,
        max_peaks=args.max_peaks,
        verbose=args.verbose,
        quiet=args.quiet,
        delete=args.clean,
    )

    # Build the list of KIC IDs.
    kicids = args.kicids

    # Presets.
    if args.planet_hunters:
        kicids += [
            2158850, 3558849, 5010054, 5536555, 5951458, 8410697, 8510748,
            8540376, 9704149, 9838291, 10024862, 10403228, 10842718, 10960865,
            11558724, 12066509,
        ]
    if args.bright_g_dwarfs:
        stlr = KICatalog().df
        m = (4200 <= stlr.teff) & (stlr.teff <= 6100)
        m &= stlr.radius <= 1.15
        m &= stlr.dataspan > 365.25*2.
        m &= stlr.dutycycle > 0.6
        m &= stlr.rrmscdpp07p5 <= 1000.
        m &= stlr.kepmag < 15.
        kicids += list(np.array(stlr[m].kepid))
    kicids = np.array(kicids, dtype=int)

    # Limit the target list.
    if args.max_targets is not None:
        if len(kicids) > args.max_targets:
            logging.warning("Truncating target list from {0} to {1}".format(
                len(kicids), args.max_targets
            ))
        kicids = kicids[:args.max_targets]

    # Remove EBs from the target list.
    if not args.include_ebs:
        # Start with EB catalog:
        ebs = set(np.array(EBCatalog().df["#KIC"]))
        l0 = len(kicids)
        kicids = np.array([i for i in kicids if i not in ebs])

        # Then the KOI false positives:
        kois = KOICatalog().df
        kois = kois[kois.koi_disposition == "FALSE POSITIVE"]
        kois = set(np.array(kois.kepid))
        kicids = np.array([i for i in kicids if i not in kois])

        print("Removed {0} known EBs from target list".format(l0-len(kicids)))

    # Check and create the output directory.
    if os.path.exists(args.output_dir):
        logging.warning("Output directory '{0}' exists"
                        .format(args.output_dir))
    else:
        os.makedirs(args.output_dir)
    cand_fn = os.path.join(args.output_dir, "candidates.csv")
    models = ["gp", "outlier", "box1", "box2", "step", "transit"]
    columns = [
        "kicid", "num_peaks", "peak_id",
        "accept_bic", "accept_time",
        "channel", "skygroup", "module", "output", "quarter", "season",
        "chunk", "t0", "s2n", "bkg", "depth", "depth_ivar",
        "transit_ror", "transit_duration", "transit_time",
        "chunk_min_time", "chunk_max_time",
    ]
    columns += ["lnlike_{0}".format(k) for k in models]
    columns += ["bic_{0}".format(k) for k in models]
    with open(cand_fn, "w") as f:
        f.write("# {0}\n".format(", ".join(columns)))
    with open(os.path.join(args.output_dir, "targets.txt"), "w") as f:
        f.write("\n".join(map("{0}".format, kicids)))

    if len(kicids):
        # Deal with parallelization.
        if args.parallel:
            pool = Pool()
            M = pool.imap_unordered
        else:
            M = map

        for i, peaks in enumerate(M(function, kicids)):
            sys.stderr.write("\r{0:.2f} percent complete"
                             .format(100*(i + 1.0)/len(kicids)))
            if not len(peaks):
                continue
            with open(cand_fn, "a") as f:
                f.write("\n".join(
                    ", ".join("{0}".format(p.get(k, np.nan)) for k in columns)
                    for p in peaks) + "\n")

    if args.filenames is not None:
        lcs = load_light_curves(
            args.filenames,
            detrend_hw=args.detrend_hw,
            remove_kois=not args.no_remove_kois,
        )
        peaks = function(lcs=lcs)
        if len(peaks):
            with open(cand_fn, "a") as f:
                f.write("\n".join(
                    ", ".join("{0}".format(p.get(k, np.nan)) for k in columns)
                    for p in peaks) + "\n")<|MERGE_RESOLUTION|>--- conflicted
+++ resolved
@@ -256,18 +256,8 @@
         boxes = []
         for tmn, tmx in (0.5 * (x[inds] + x[inds + 1]),
                          (t0-0.5*tau, t0+0.5*tau)):
-<<<<<<< HEAD
             boxes.append(BoxModel(tmn, tmx, data=(x, y)))
-
-        # from george.modeling import check_gradient
-        # print(check_gradient(box, x))
-=======
-            m = (tmn < x) & (x < tmx)
-            fin = np.mean(y[m])
-            fout = np.mean(y[~m])
-            boxes.append(BoxModel(tmn, tmx, in_value=fin, out_value=fout))
             check_gradient(boxes[-1], x)
->>>>>>> 2bc57ace
 
         # Loop over models and compare them.
         models = OrderedDict([
@@ -420,7 +410,7 @@
             ax.plot(x, (preds["outlier"]-1)*1e3, "--g", lw=1.5)
         ax.plot(x, (system.get_value(x)-1)*1e3, "r", lw=1.5)
         ax.plot(x, (step.get_value(x)-1)*1e3, "b", lw=1.5)
-        [ax.plot(x, (b.get_value(x)-1)*1e3, "m", lw=1.5) for b in boxes]
+        [ax.plot(x, (bx.get_value(x)-1)*1e3, "m", lw=1.5) for bx in boxes]
 
         # De-trended flux.
         row = axes[1]
