--- conflicted
+++ resolved
@@ -12,7 +12,6 @@
 
 We thank the referee for their comments!
 
->
 > Detailed Comments:
 > ------------------
 > 1. Possibly the most substantive issue is that I believe you have overestimated
@@ -37,7 +36,6 @@
 > transits. Also, the coefficients you derive in equations (9)-(11) will likely
 > be (at least slightly) different if you were to incorporate this correction.
 
-<<<<<<< HEAD
 This is a great question and we appreciate the fact that this choice was not
 clearly presented. The version that we used (the one that includes the grazing
 transits) is correct in this case and we have added a paragraph to Section 5
@@ -49,18 +47,6 @@
 impact parameter in the geometric term because the cut in the search procedure
 is made on the measured (maximum-likelihood) impact parameter which is
 generally quite different from the true impact parameter.
-=======
-We stand by the version of the equation that we had that includes the probability of
-grazing transits and we have added a paragraph to Section 5 that discusses the
-argument. In short, since we injected grazing transits (Table 4) and included
-the impact parameter cut in the injection procedure, Q_det already takes this
-effect into account. Therefore, if we used (R_s - R_p), we would be
-double-counting the impact parameter completeness. This method is preferable
-to only injecting full transits and accounting for the impact parameter in the
-geometric term because the cut in the search procedure is made on the
-_measured/maximum-likelihood_ impact parameter which is generally quite
-different from the _true_ impact parameter.
->>>>>>> 0284628c
 
 Out of interest, we computed how the result would change if we used the
 non-grazing Q_geom and find that the integrated occurrence rate becomes
