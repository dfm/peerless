% Copyright 2015-2016 Dan Foreman-Mackey and the co-authors listed below.

\documentclass[manuscript, letterpaper]{aastex6}

\pdfoutput=1

\include{vc}
\include{numbers}
\include{completenessfit}

\usepackage{microtype}

\usepackage{url}
\usepackage{amssymb,amsmath}
\usepackage{natbib}
\usepackage{multirow}
\bibliographystyle{aasjournal}

% \usepackage{endnotes}
% \let\footnote=\endnote

% ----------------------------------- %
% start of AASTeX mods by DWH and DFM %
% ----------------------------------- %

\setlength{\voffset}{0in}
\setlength{\hoffset}{0in}
\setlength{\textwidth}{6in}
\setlength{\textheight}{9in}
\setlength{\headheight}{0ex}
\setlength{\headsep}{\baselinestretch\baselineskip} % this is 2 lines in ``manuscript''
\setlength{\footnotesep}{0in}
\setlength{\topmargin}{-\headsep}
\setlength{\oddsidemargin}{0.25in}
\setlength{\evensidemargin}{0.25in}

\linespread{0.54} % close to 10/13 spacing in ``manuscript''
\setlength{\parindent}{0.54\baselineskip}
\hypersetup{colorlinks = false}
\makeatletter % you know you are living your life wrong when you need to do this
\long\def\frontmatter@title@above{
\vspace*{-\headsep}\vspace*{\headheight}
\noindent\footnotesize
{\noindent\footnotesize\textsc{\@journalinfo}}\par
{\noindent\scriptsize Preprint typeset using \LaTeX\ style AASTeX6\\
With modifications by David W. Hogg and Daniel Foreman-Mackey
}\par\vspace*{-\baselineskip}\vspace*{0.625in}
}%
\makeatother

% Section spacing:
\makeatletter
\let\origsection\section
\renewcommand\section{\@ifstar{\starsection}{\nostarsection}}
\newcommand\nostarsection[1]{\sectionprelude\origsection{#1}}
\newcommand\starsection[1]{\sectionprelude\origsection*{#1}}
\newcommand\sectionprelude{\vspace{1em}}
\let\origsubsection\subsection
\renewcommand\subsection{\@ifstar{\starsubsection}{\nostarsubsection}}
\newcommand\nostarsubsection[1]{\subsectionprelude\origsubsection{#1}}
\newcommand\starsubsection[1]{\subsectionprelude\origsubsection*{#1}}
\newcommand\subsectionprelude{\vspace{1em}}
\makeatother

\widowpenalty=10000
\clubpenalty=10000

\sloppy\sloppypar

% ------------------ %
% end of AASTeX mods %
% ------------------ %

% Projects:
\newcommand{\project}[1]{\textsl{#1}}
\newcommand{\kepler}{\project{Kepler}}
\newcommand{\KT}{\project{K2}}
\newcommand{\tess}{\project{TESS}}
\newcommand{\plato}{\project{PLATO}}
\newcommand{\gaia}{\project{Gaia}}
\newcommand{\pdc}{\project{PDC}}
\newcommand{\bls}{\project{BLS}}
\newcommand{\emcee}{\project{emcee}}
\newcommand{\exosyspop}{\project{exosyspop}}

\newcommand{\foreign}[1]{\emph{#1}}
\newcommand{\etal}{\foreign{et\,al.}}
\newcommand{\etc}{\foreign{etc.}}
\newcommand{\True}{\foreign{True}}
\newcommand{\Truth}{\foreign{Truth}}

\newcommand{\dfmfigref}[1]{\ref{fig:#1}}
\newcommand{\dfmFig}[1]{Figure~\dfmfigref{#1}}
\newcommand{\dfmfig}[1]{\dfmFig{#1}}
\newcommand{\dfmfiglabel}[1]{\label{fig:#1}}

% \newcommand{\Tab}[1]{Table~\ref{tab:#1}}
% \newcommand{\tab}[1]{\Tab{#1}}
\newcommand{\tablabel}[1]{\label{tab:#1}}

\renewcommand{\eqref}[1]{\ref{eq:#1}}
\newcommand{\Eq}[1]{Equation~(\eqref{#1})}
\newcommand{\eq}[1]{\Eq{#1}}
\newcommand{\eqalt}[1]{Equation~\eqref{#1}}
\newcommand{\eqlabel}[1]{\label{eq:#1}}

\newcommand{\sectionname}{Section}
\newcommand{\sectref}[1]{\ref{sect:#1}}
\newcommand{\Sect}[1]{\sectionname~\sectref{#1}}
\newcommand{\sect}[1]{\Sect{#1}}
\newcommand{\sectalt}[1]{\sectref{#1}}
\newcommand{\App}[1]{Appendix~\sectref{#1}}
\newcommand{\app}[1]{\App{#1}}
\newcommand{\sectlabel}[1]{\label{sect:#1}}

\newcommand{\T}{\ensuremath{\mathrm{T}}}
\newcommand{\dd}{\ensuremath{\,\mathrm{d}}}
\newcommand{\unit}[1]{{\ensuremath{\,\mathrm{#1}}}}
\newcommand{\bvec}[1]{{\ensuremath{\boldsymbol{#1}}}}
\newcommand{\appropto}{\mathrel{\vcenter{
  \offinterlineskip\halign{\hfil$##$\cr
    \propto\cr\noalign{\kern2pt}\sim\cr\noalign{\kern-2pt}}}}}
\newcommand{\densityunit}{{\ensuremath{\mathrm{nat}^{-2}}}}


% TO DOS
\newcommand{\todo}[3]{{\color{#2}\emph{#1}: #3}}
\newcommand{\dfmtodo}[1]{\todo{DFM}{red}{#1}}
\newcommand{\tdmtodo}[1]{\todo{TDM}{blue}{#1}}
\newcommand{\hoggtodo}[1]{\todo{HOGG}{blue}{#1}}


% Helpers for this paper:
\newcommand{\license}{MIT License}
\newcommand{\paper}{paper}

% Notation for this paper:
\newcommand{\meanpars}{{\ensuremath{\bvec{\theta}}}}
\newcommand{\kernpars}{{\ensuremath{\bvec{\alpha}}}}
\newcommand{\params}{{\ensuremath{\bvec{w}}}}
\newcommand{\poppars}{{\ensuremath{\bvec{\beta}}}}
\newcommand{\rate}{{\ensuremath{\Gamma}}}

\newcommand{\modelname}[1]{{\textsf{#1}}}
\newcommand{\datareleaseurl}{url to be added at submission}


\shorttitle{The population of long-period transiting exoplanets}
\shortauthors{Foreman-Mackey, Morton, Hogg, \etal}
% \submitted{Submitted to \textit{The Astrophysical Journal}}

\begin{document}

\title{%
The population of long-period transiting exoplanets
\vspace{-3\baselineskip}  % OMG AASTEX6 IS SO BROKEN
}

\newcounter{affilcounter}
\altaffiltext{1}{\textsf{danfm@uw.edu}; Sagan Fellow}

\setcounter{affilcounter}{2}
\edef \uw {\arabic{affilcounter}}\stepcounter{affilcounter}
\altaffiltext{\uw}       {Astronomy Department, University of Washington,
                          Seattle, WA, 98195, USA}

\edef \princeton {\arabic{affilcounter}}\stepcounter{affilcounter}
\altaffiltext{\princeton}{Department of Astrophysics, Princeton University,
                          Princeton, NJ, 08544, USA}

\edef \scda {\arabic{affilcounter}}\stepcounter{affilcounter}
\altaffiltext{\scda}     {Simons Center for Data Analysis, 160 Fifth Avenue,
                          7th floor, New York, NY 10010, USA}

\edef \nyu       {\arabic{affilcounter}}\stepcounter{affilcounter}
\altaffiltext{\nyu}      {Center for Cosmology and Particle Physics,
                          New York University,
                          4 Washington Place, New York, NY, 10003, USA}

\edef \mpia      {\arabic{affilcounter}}\stepcounter{affilcounter}
\altaffiltext{\mpia}     {Max-Planck-Institut f\"ur Astronomie,
                          K\"onigstuhl 17, D-69117 Heidelberg, Germany}

\edef \cds       {\arabic{affilcounter}}\stepcounter{affilcounter}
\altaffiltext{\cds}      {Center for Data Science, New York University,
                          726 Broadway, 7th Floor, New York, NY, 10003, USA}

\edef \mpis      {\arabic{affilcounter}}\stepcounter{affilcounter}
\altaffiltext{\mpis}     {Max Planck Institute for Intelligent Systems
                          Spemannstrasse 38, 72076 T\"ubingen, Germany}

\author{%
    Daniel~Foreman-Mackey\altaffilmark{1,\uw},
    Timothy~D.~Morton\altaffilmark{\princeton},
    David~W.~Hogg\altaffilmark{\scda,\nyu,\mpia,\cds},
    Eric~Agol\altaffilmark{\uw}, and
    Bernhard~Sch\"olkopf\altaffilmark{\mpis}
}



\begin{abstract}

The \kepler\ Mission has discovered thousands of exoplanets and revolutionized
our understanding of their population.
This large, homogeneous catalog of discoveries has enabled rigorous studies of
the occurrence rate of exoplanets and planetary systems as a function of their
physical properties.
However, transit surveys like \kepler\ are most sensitive to planets with
orbital periods shorter than a few years, which is shorter than the orbital periods of 
Jupiter and Saturn, which dominate the dynamics of our Solar System.  To address this deficiency,
we performed a fully automated search for long-period exoplanets with only one
or two transits in the archival \kepler\ light curves.
When applied to the $\sim 40,000$ brightest Sun-like target stars, this search
produced \numcands\ long-period exoplanet candidates.
Of these candidates, 6 are novel discoveries and 5 are in systems with inner
short-period transiting planets.
Since our method involves no human intervention, we empirically characterize
the detection efficiency of our search.
Based on these results, we measure the average occurrence rate of exoplanets
<<<<<<< HEAD
smaller than Jupiter with orbital periods longer than two years to be $1.80\pm
0.65$ planets per Sun-like star.
=======
smaller than Jupiter with orbital periods longer than two years orbiting
Sun-like stars.  [Can this be summarized by a single value?]
>>>>>>> 83c740b1

\end{abstract}

\keywords{%
methods: data analysis
---
methods: statistical
---
catalogs
---
planetary systems
---
stars: statistics
}

\section{Introduction}

Data from the \kepler\ Mission \citep{Borucki:2011} have been used to discover
thousands of transiting exoplanets.
The systematic nature of these discoveries and careful quantification of
survey selection effects, search completeness, and catalog reliability has
enabled many diverse studies of the detailed frequency and distribution of
exoplanets \citep[for example,][]{Howard:2012, Petigura:2013,
Foreman-Mackey:2014, Dressing:2015, Burke:2015, Mulders:2015}.
So far, these results have been limited to relatively short orbital periods
because existing transit search methods impose the requirement of the detection of at least
three transits within the baseline of the data.
For \kepler, with a baseline of about four years, this sets an absolute upper
limit of about two years on the range of detectable periods.
In the Solar System, Jupiter~--~with a period of 12 years~--~dominates the
planetary dynamics and, since it would only exhibit at most one transit in the
\kepler\ data, an exo-Jupiter would be missed by most existing transit search
procedures.

Before the launch of the \kepler\ Mission, it was predicted that the nominal
mission would discover at least 10 exoplanets with only one or two observed
transits \citep{Yee:2008}, yet subsequent searches for these signals have
already been more fruitful than expected \citep{Wang:2015, Uehara:2016}.
However, the systematic study of the population of long-period exoplanets
found in the \kepler\ data to date has been hampered due to the
substantial technical challenge of implementing a search, as well as the
subtleties involved in intepreting the results. For example,
false alarms in the form of uncorrected systematics in the data and background
eclipsing binaries can make single-transit detections ambiguous.

Any single transit events discovered in the \kepler\ light curves are
interesting in their own right, but the development of a general and systematic
method for the discovery of planets with orbital periods longer than the
<<<<<<< HEAD
survey baseline is crucial for the future of of exoplanet research with the
=======
survey baseline is also crucial for the future of of exoplanet research with the
>>>>>>> 83c740b1
transit method.
All future transit surveys have shorter observational baselines than the
\kepler\ Mission (\KT, \citealt{Howell:2014}; \tess, \citealt{Ricker:2015};
\plato, \citealt{Rauer:2014}) and given suitable techniques, single transit
events will be plentiful and easily discovered.
The methodological framework presented in the following pages is a candidate
<<<<<<< HEAD
for this task.% and it could be modified and applied to these forthcoming data
%sets as they are collecting in the upcoming years.
=======
for this task as it could be modified and applied to these forthcoming data
sets as they are collected in the upcoming years.
>>>>>>> 83c740b1

A study of the population of long-period transiting planets complements
other planet detection techniques, such as radial velocity \citep[for example][]{Cumming:2008,
Knutson:2014, Bryan:2016}, microlensing \citep[for
example][]{Gould:2010, Cassan:2012, Clanton:2014, Shvartzvald:2016}, and
<<<<<<< HEAD
direct imaging \citep[for example][]{Bowler:2016} surveys.
Exoplanets with both mass and radius measurements can be used to study
=======
direct imaging \citep[for example][]{Bowler:2016}.  The marriage of
the radial velocity and transit techniques is particularly powerful as
exoplanets with both mass and radius measurements can be used to study
>>>>>>> 83c740b1
planetary compositions and the formation of planetary systems \citep[for
example][]{Weiss:2014, Rogers:2015, Wolfgang:2016}.
Unfortunately the existing catalog of exoplanets with measured densities is sparsely
populated at long orbital periods;  this makes discoveries with the transit method 
at long orbital period compelling targets for follow-up observations.
Furthermore, even at long orbital periods, the \kepler\ light curves should be
sensitive to planets at the detection limits of the current state-of-the-art
radial velocity surveys.

There are two main technical barriers to a systematic search for single
transit events.
The first is that the transit probability for long-period planets is very low;
scaling as $\propto P^{-5/3}$ for orbital periods longer than the
baseline of contiguous observations.
Therefore, even if long-period planets are intrinsically common, they will
be underrepresented in a transiting sample.
The second challenge is that there are many signals in the observed light
curves caused by stochastic processes~--~both instrumental and
astrophysical~--~that can masquerade as transits.
Even when the most sophisticated methods for removing this variability are
used, false signals far outnumber the true transit events in any traditional
search.

At the heart of all periodic transit search procedures is a filtering step
based on ``box least squares'' \citep[\bls;][]{Kovacs:2002}.
This step produces a list of candidate transit times that is then vetted to
remove the substantial fraction of false signals using some combination of
automated heuristics and expert curation.
In practice, the fraction of false signals can be substantially reduced by
requiring that at least three self-consistent transits be observed
\citep{Petigura:2013, Burke:2014, Rowe:2015, Coughlin:2016}.

Relaxing the requirement of three transits requires a higher signal-to-noise
threshold per transit for validating candidate planets that display only one 
to two transits.
Higher signal-to-noise allows matching the candidate transit to the expected
shape of a limb-darkened light curve, as well as ruling out various false
alarms.  This is analagous to microlensing surveys, for which a planet can only be
detected once, thus requiring high signal-to-noise for a reliable detection
\citep{Gould:2004}.  %http://arxiv.org/abs/astro-ph/0405217

Recent work has yielded discoveries of long-period transiting planets with
only one or two transits identified in archival \kepler\ and \KT\ light curves
by visual inspection \citep{Wang:2013, Kipping:2014a, Osborn:2016,
Kipping:2016, Uehara:2016, Wang:2015}.  Detection via visual inspection requires
a high signal-to-noise for transit events to be seen by eye.
These discoveries have already yielded some tantalizing insight into the
population of long-period transiting planets.  However, as these previous results
rely on human interaction, it is prohibitively expensive to reliably measure
the completeness of these catalogs.
As a result, the existing catalogs of long-period transiting planets cannot be
used to rigorously constrain the occurrence rate of long-period planets.

In this \paper, we develop a systematic method for reliably discovering the
transits of large, long-period companions in photometric time series
\emph{without human intervention}.
Since the search methodology is fully automated, we can robustly measure the
search completeness~--~using injection and recovery tests~--~and use these
products to place probabilistic constraints on the occurrence rate of
long-period planets.
We apply this method to a subset of the archival data from the \kepler\
Mission, present a catalog of exoplanet candidates, and estimate the
occurrence rate of long-period exoplanets.
We finish by discussing the potential effects of false positives, evaluating the
prospects for follow-up, and comparing our results to other studies
based on different planet discovery methods.


\section{A fully automated search method}\sectlabel{search}

To find long-period exoplanets in the \kepler\ light curves, we search for
individual, high signal-to-noise transit signals using a fully automated
procedure that can be broken into three main steps:
\begin{enumerate}
{\item an initial candidate search using a box-shaped matched filter,}
{\item light curve-level vetting (using automated model comparison) to remove
signals that don't have a convincing transit shape, and}
{\item pixel-level vetting to remove some astrophysical false positives.}
\end{enumerate}
The following sections describe each of these steps in more detail.

The model comparison step (step 2) is the key component of our method that
enables robust automation but it is also computationally expensive because we
must estimate the marginalized likelihoods of several different models
describing a transit and other processes that ``look'' like transits but are
actually caused by noise.
This step is conservative: unless a signal is a very convincing transit, it
won't pass the test.
In practice, this means that all but the highest signal-to-noise events will
be rejected at this step.
Therefore, in the inexpensive first step~--~the initial candidate search~--~we
can restrict the candidate list to high signal-to-noise events without a
substantial loss in detection efficiency.

\subsection{Step 1 -- Initial candidate events}\sectlabel{stepone}

It is not computationally feasible to run a full model comparison at every
conceivable transit time in the light curve so we must first find potentially
interesting events.
For our purposes, ``interesting'' means high signal-to-noise and previously
unknown.

To generate this list, we use a method much like the standard ``box least
squares'' \citep[\bls;][]{Kovacs:2002} procedure with a single (non-periodic)
box.
After masking any known transits, we filter the \pdc\ light curves
\citep{Stumpe:2012, Smith:2012} using a running windowed median with a
half-width of 2~days to remove stellar variability.
We then compute the signal-to-noise of the depth of a 0.6~day-long top hat on
a grid of times spanning the full baseline of observations.

In detail, at each proposal time $t_0$, we hypothesize a box-shaped transit
with duration $\tau$
\begin{eqnarray}
m(t) &=& \left\{\begin{array}{ll}
    \mu, & \mbox{\,if $|t - t_0| < \tau/2$} \\
    \mu - \delta, & \mbox{\,otherwise}
\end{array}\right. \quad.
\end{eqnarray}
Assuming that the uncertainties on the observed fluxes $f(t)$ are Gaussian
with known variance ${\sigma_f}^2$, the likelihood function for the mean flux
$\mu$ and transit depth $\delta$ can be analytically computed to be a
two-dimensional Gaussian with mean and covariance given by linear
least-squares.
This likelihood function provides a natural scalar objective: the
signal-to-noise of the measured depth computed as a function of time.
In principle this scalar is also a function of duration but we only use a
single transit duration because the following steps in this procedure are only
sensitive to transits with very high signal-to-noise, and in practice, the
final results are insensitive to the specific choice of duration.

To avoid edge effects, we apodize this detection scalar near any large gaps in
the time series using a logistic function with width equal to one transit
duration.
Finally, we estimate the background noise level in the detection scalar time
series using a robust running windowed variance estimate of the detection
scalar.  We accept peaks that are more than 25-times this background noise 
level as candidates.

For the \kepler\ light curves, this procedure yields at least one candidate
event in about 1~percent of targets.  For these targets, we investigate 
the three highest signal-to-noise events in the following step.

\subsection{Step 2 -- Light curve vetting}\sectlabel{light-curve-vetting}

In this step of the method, the goal is to discard any signals that are not
sufficiently ``transit-like'' in shape.
To quantify this decision, we perform a model comparison between a physical
transit model and a set of other parameterized models for systematics.
In order for a candidate to pass this vetting step, the transit model must be
``preferred'' to any other model as measured using the Bayesian Information
Criterion (BIC).
The BIC is not the optimal choice for this model comparison, but it is
more computationally computationally tractable than the alternatives, such
as computing thousands of precise marginalized
likelihoods or expected utilities for each model.
The BIC can be efficiently computed and it exhibits the desired
behavior~--~decreasing with increasing likelihood but flexible models are
penalized~--~and we find that it performs sufficiently well in practice.

For up to three candidate transit times per light curve, we select a
contiguous chunk of \pdc\ light curve approximately centered on the proposed
transit with no more than 500 cadences (about 10 days) and compute the BIC of
each model for this data set.
The BIC for a model $k$ in the set of $K$ models is given by
\begin{eqnarray}
\mathrm{BIC}_k &=& -2\,\ln \mathcal{L}^* + J\,\ln N
\end{eqnarray}
where the likelihood function $\mathcal{L}$ is evaluated at its maximum, $J$
is the number of free parameters in the model, and $N$ is the number of
data points in the data set.

For each model, we describe the data using a Gaussian Process
\citep[GP;][]{Rasmussen:2006} with a Mat\'ern-3/2 covariance and mean given by
the chosen model $m_k(t;\,\meanpars)$ parameterized by the parameter vector
\meanpars.

We consider the following mean models (this list provides a qualitative
justification for each model):
\begin{itemize}
{\item \modelname{transit} -- a limb-darkened, exposure-time integrated
transit light curve,}
{\item \modelname{variability} -- a pure GP model to capture
stellar variability,}
{\item \modelname{outlier} -- a single outlier to account for a bad data
point,}
{\item \modelname{step} -- a step function to describe sudden pixel
sensitivity dropouts \citep[SPSDs; for example][]{Christiansen:2013}, and}
{\item \modelname{box} -- a box to catch signals that are well fit by the
search scalar but insufficiently transit-like to be convincing.}
\end{itemize}
The functional forms of these models are given in \app{model-details} and the
details of the technical methodology of GP fitting are described in
\app{gp-regression}.

\dfmfig{model-comp} shows representative events that fall into different
classes and the corresponding maximum-likelihood model.
For each candidate event, the BIC of each of these models is computed and the
event is only passed as a candidate if the \modelname{transit} model is
preferred to all the other models.
The \modelname{box} model is the most restrictive comparison, vetoing about
half of the candidate events in the \kepler\ light curves, followed by the
\modelname{variability} model.
To further restrict to non-grazing transits, we also reject events where the
maximum impact parameter is greater than $1 - R_\mathrm{P} / R_\star$.

Since the search procedure described here was tuned to discover transit
signals, we do not consider the distribution or potential astrophysical nature
of any models besides the \modelname{transit} model.
In the future, it would be interesting to relax this goal and investigate the
other model classes; in particular, the \modelname{box} model is
sensitive to astrophysical phenomena, notably occultations of white dwarfs,
which produce a perfect box-shaped signal.  In a cursory investigation
it is clear that the majority of signals labeled
\modelname{box} in our analysis are noise; however, a subset are likely to be
astrophysical in nature.

The reliability of this method of automated vetting is limited by the specific
models selected in this step.
We find that these are sufficient for the targets discussed below but
different target lists or data sets might require additional models to be
included for robust selection.

\begin{figure*}[p]~\\
\begin{center}
\includegraphics[width=\textwidth]{figures/model_comp.pdf}
\end{center}
\caption{%
Representative examples of candidate events flagged by the initial search.
Each example falls into a different model category and the figure shows the
data as black points and the best fit mean model prediction.
The examples represent the following model categories:
\emph{(a)} step \emph{(b)} variability, \emph{(c)} box, and \emph{(d)}
transit.
\dfmfiglabel{model-comp}}
\end{figure*}


\subsection{Step 3 -- Pixel-level vetting}

To minimize contamination from background eclipsing binary systems, we require
candidate events to pass a centroid shift test similar to the one used in the
official \kepler\ transit search pipeline \citep{Bryson:2013}.
To measure the centroid shift, we model the flux-weighted centroid traces
independently in each coordinate as a multiple of the best-fit transit model
and a GP noise model.
By properly normalizing the transit model, we  measure the in-transit centroid
shift $\Delta_\mathrm{centroid}$ in pixels.
We reject any candidate event where the estimated transit location is more
than half a pixel from the out-of-transit centroid
\begin{eqnarray}
\Delta_\mathrm{centroid}\,\left(\frac{1}{\delta} - 1\right) &>& 0.5
\end{eqnarray}
where $\delta$ is the observed transit depth \citep{Bryson:2013}.


\section{Results: a catalog of long-period transiting exoplanet candidates}

To limit the scope of this paper while still demonstrating the applicability
of our method, we search the \kepler\ archival light curves of the brightest
and quietest Sun-like stars for long-period transiting exoplanets.
In this section, we describe the target selection process, the parameter
estimation procedure, and present the catalog of discoveries.


\newpage
\subsection{Target selection}\sectlabel{target-selection}

We select the $\sim40,000$ brightest and quietest G and K dwarfs from the
\kepler\ catalog using the most recent catalog of stellar parameters%
\footnote{Parameters from the \textsf{q1\_q17\_dr24\_stellar} table from the
NASA Exoplanet Archive \citep[][with updates]{Huber:2014}.} and the cuts used
by \citet{Burke:2015}:
\begin{itemize}
{\item $4200\unit{K} \le T_\mathrm{eff} \le 6100\unit{K}$,}
{\item $R_\star \le 1.15\,R_\odot$,}
{\item $\mathrm{data\,span} \ge 2\,\mathrm{years}$,}
{\item $\mathrm{duty\,cycle} \ge 0.6$,}
{\item $K_p \le 15\unit{mag}$, and}
{\item $\mathrm{CDPP}_{7.5\unit{hrs}} \le 1000\unit{ppm}$.}
\end{itemize}
We continue by excluding the light curves of known eclipsing
binaries\footnote{\url{http://keplerebs.villanova.edu/}} \citep{Kirk:2016},
other known false positives \citep{Coughlin:2016}, a planet with known transit
timing variations (Kepler-9), and four especially noisy stars (KIC~4482348,
KIC~4450472, KIC~5438845, and KIC~10068041).
The final catalog contains \numtargets\ targets and the parameter distribution
is shown in \dfmfig{targets}.

Since these data have already been searched for short-period planets, we
assume that all high signal-to-noise candidates with three or more transits
have been previously found \citep{Coughlin:2016}.
To remove these candidates from consideration, we mask the cadences within two
transit durations of the time when a short-period planet candidate is known to
transit\footnote{We specifically use the \textsf{q1\_q17\_dr24\_koi} from the
NASA Exoplanet Archive \url{http://exoplanetarchive.ipac.caltech.edu/}.}.

\begin{figure}~\\
\begin{center}
\includegraphics{figures/targets.pdf}
\end{center}
\caption{%
The distribution of stellar parameters for \kepler\ targets selected for this
search (orange) compared to the distribution of the full \kepler\ target
catalog (black).
\dfmfiglabel{targets}}~\\
\end{figure}


\subsection{Parameter estimation}

For each transit candidate, we constrain the physical parameters of the system
by fitting a section of light curve around each transit using an exposure-time
integrated  Keplerian orbit with a quadratic limb darkening law for the
central body\footnote{Implemented at \url{https://github.com/dfm/transit};
this \paper\ uses git commit \textsf{482d99b} of that repository.}.
It has previously been established that the orbital period of a transiting
planet with only one transit can still be constrained given a measurement of
the stellar density and an assumption about the orbital eccentricity \cite[for
example][]{Wang:2015, Osborn:2016}.
Qualitatively this works because the transit of a bound body cannot have an
arbitrary period for a given duration.
This is the same argument used to justify the ``photoeccentric effect''
\citep{Dawson:2012} and the method of ``asterodensity profiling''
\citep{Kipping:2014b}.
In particular, this suggests that the periods of single transits in systems
with multiple inner planets will be especially well constrained
\citep{Kipping:2012}.
In this \paper, we do not take advantage of the extra constraints provided by
the inner planets, instead treating each long-period transiting system in
isolation, but this would be a good follow-up project.

In the following paragraphs, we describe the components of the probabilistic
model used to infer the planet candidates' properties.
To perform parameter estimation under this model, we use the Markov Chain
Monte Carlo (MCMC) package \emcee\footnote{\url{http://dfm.io/emcee}}
\citep{Foreman-Mackey:2013} with an ensemble of 40 walkers.
We run each chain until at least 750 independent samples~--~in most cases, we
actually produce thousands of independent samples~--~are obtained\footnote{The
integrated autocorrelation time is estimated using a robust iterative method
as suggested by Alan Sokal:
\url{http://www.stat.unc.edu/faculty/cji/Sokal.pdf}.} and discard the first
third of the chain as burn-in.


\paragraph{Priors}

For each candidate in our sample, we take the constraints on the stellar
parameters from the \kepler\ DR24 stellar properties catalog and assume an
empirical beta function prior on the eccentricities based on the observed
eccentricity distribution of long-period planets discovered using radial
velocities \citep{Kipping:2013}.
Table~\ref{tab:parameters} lists all the fit parameters and their prior
distributions.
Besides these listed priors, we add the extra constraint that no other
transits can occur in the baseline of the \kepler\ observations.
This constraint is overly conservative because there is some probability that
a second transit could occur in a data gap but we find that, in practice, most
of the posterior mass is at longer periods and the period inferences are not
significantly affected.

\paragraph{Likelihood function}

As above, we model the light curve as a Gaussian Process (GP) with a physical
transit model as the mean, and a covariance matrix described by a Mat\'ern-3/2
kernel function.
The full likelihood function and some details of GP regression are given in
\app{gp-regression}.
For computational efficiency, we first perform a joint optimization of the
physical parameters and GP hyperparameters to find the maximum \foreign{a
posteriori} model then keep the hyperparameters fixed and run MCMC sampling
for the 11 physical parameters alone.


\begin{floattable}
\begin{deluxetable}{lccc}
\tabletypesize{\footnotesize}
\caption{The inferred parameters and priors used in the inference
\label{tab:parameters}}

\tablehead{%
    \colhead{name} & \colhead{symbol} & \colhead{units} &
    \colhead{prior}
}

\startdata
mean flux & $\log f_\star$ & \nodata &
    $\log f_\star \sim \mathcal{U}(-1,\,1)$ \\
stellar mass\tablenotemark{a} & $M_\star$ & $M_\odot$ &
    $M_\star \sim \mathcal{N}(M_{\star,\mathrm{cat}},\,
        \sigma_{M,\star,\mathrm{cat}})$ \\
stellar radius\tablenotemark{a} & $R_\star$ & $R_\odot$ &
    $R_\star \sim \mathcal{N}(R_{\star,\mathrm{cat}},\,
        \sigma_{R,\star,\mathrm{cat}})$ \\
\multirow{2}{*}{limb darkening} & $q_1$ & \nodata &
    $q_1 \sim \mathcal{U}(0,\,1)$ \\
 & $q_2$ & \nodata & $q_2 \sim \mathcal{U}(0,\,1)$ \\
\hline
planet radius & $\log R_\mathrm{P}$ & $R_\odot$ &
    $\log R_\mathrm{P} \sim \mathcal{U}(-10,\,2)$ \\
reference time & $t_0$ & days &
    $t_0 \sim \mathcal{U}(t_\mathrm{cand}-0.5,\,t_\mathrm{cand}+0.5)$%
    \tablenotemark{b} \\
\multirow{2}{*}{\begin{minipage}{1in}semi-major axis \ \& inclination\end{minipage}}
    & $\sqrt{a}\sin i$ & ${R_\odot}^{1/2}$ &
    $\sqrt{a}\sin i \sim \mathcal{U}(-10^3,\,10^3) / \sqrt{a}$ \\
    & $\sqrt{a}\cos i$ & ${R_\odot}^{1/2}$ &
    $\sqrt{a}\cos i \sim \mathcal{U}(0,\,10^3) / \sqrt{a}$ \\
\multirow{2}{*}{eccentricity}
    & $\sqrt{e}\sin \omega$ & \nodata & $e \sim \beta(1.12,\,3.09)$%
    \tablenotemark{c} \\
    & $\sqrt{e}\cos \omega$ & \nodata & $\omega \sim \mathcal{U}(-\pi,\,\pi)$\\
\enddata

\tablenotetext{a}{Stellar parameters and uncertainties taken from the \kepler\
catalog \citep{Huber:2014}}
\tablenotetext{b}{The reference time is constrained to be within half a day of
the candidate transit time}
\tablenotetext{c}{\citet{Kipping:2013a}}
\tablecomments{There is one further constraint that complicates these priors:
the period of the orbit must be longer than some minimum period
$P_\mathrm{min}$ set by the transit time and the full baseline of \kepler\
observations.}
\end{deluxetable}
\end{floattable}



\subsection{Catalog of transit candidates}\sectlabel{catalog}

Applying the search procedure described in \sect{search} to the \kepler\ light
curves of the \numtargets\ targets selected in \sect{target-selection}, we
find \numcands\ convincing transit candidates.
Visual inspection of each candidate confirms the reliability of the
classification and no candidates are manually removed from the catalog.
Of these, three candidates have two transits in the \kepler\ baseline and the
remainder have only one observable transit.
The candidates and their inferred physical parameters are listed in
Table~\ref{tab:catalog} and the light curves are plotted in
\dfmfig{light-curves}.
The inferred radius and orbital periods of the candidates are compared to the
short-period \kepler\ sample and the Solar System in \dfmfig{full-sample}.

Two of the shortest period candidates~--~both with two observed
transits~--~have previously been studied in detail \citep[KIC~8800954 and
KIC~3239945;][]{Kipping:2014a, Kipping:2016}.
Table~\ref{tab:catalog} indicates the candidates that were also discovered by
earlier searches for long-period transiting systems using visual inspection
\citep{Wang:2015, Uehara:2016}.
The consistency between our results and the earlier catalogs is reassuring.
In the light curves of targets with previously known short-period planets, our
automated search did not find any candidates that weren't previously detected
by visual inspection \citep{Uehara:2016} and one candidate (KIC~3230491)
reported by the human analysis was discarded as grazing by our search.
The Planet Hunters citizen science project \citep{Fischer:2012} reported five
long-period candidates with one or two observed transits in our target list
\citep{Wang:2015}.
Of these, we also find two (KIC~8410697 and KIC~10842718) although we find a
second transit in the KIC~8410697 system that was previously missed.
We do not recover the three other candidates reported by \citet{Wang:2015}:
KIC~5536555, KIC~9662267, and KIC~12454613.
The transits of these candidates are all low signal-to-noise and they do not
pass our initial signal-to-noise threshold.
Six of the candidates in Table~\ref{tab:catalog} have not been previously
published.

Of the \numcands\ candidates, \numinner\ have known inner planets with three
or more observable transits \citep{Coughlin:2016}.
Given the fact that only \numkois\ of the \numtargets\ targets had previously
known planets, this means that systems with short-period transiting planets
are nearly a factor of 20 more likely to host long-period planets accessible
by our method than systems with no known inner transiting planets.
This difference cannot be accounted for by differences in completeness between
targets with known planets and without because the average detection
efficiency for both populations is consistent within sampling uncertainty.
Qualitatively, this suggests that these long-period planets occur with a
higher frequency in multi-planet systems or are preferentially aligned with
the plane of any inner planets but a more detailed analysis would be needed to
make a quantitative statement \citep[see, for example,][]{Tremaine:2012,
Fang:2012, Ballard:2016, Moriarty:2015}.

Five candidate transit events in the light curves of four targets were
rejected because of a significant centroid shift or a large impact parameter.
These events are probably astrophysical eclipses from binary star systems that
were not found by previous studies of long-period eclipsing binary systems.
We do not consider these events further in the following analysis but
Table~\ref{tab:rejects} lists these events and their properties for posterity.

The candidate in the light curve of KIC~4754460 is an individual transit
candidate but another deeper eclipse can be found at a KBJD of 1587.13; right
at the beginning of Quarter 17.
This eclipse was missed by the automated search because only the second half
of the eclipse is observed.
The most likely explanation of this system is that the listed candidate is the
secondary eclipse of a binary system but we will keep the candidate is the
list and treat this effect statistically in \sect{false-positives}.

\begin{floattable}
\begin{deluxetable}{cccccccccl}
\tabletypesize{\footnotesize}
\caption{The inferred parameters for the long-period transiting exoplanet
candidates \label{tab:catalog}}
\include{paramtab}
\tablenotetext{*}{The equilibrium temperature is computed assuming zero
albedo.}
\tablenotetext{\dagger}{Candidate has two observed transits.}
\tablenotetext{a}{Included in the \citet{Wang:2015} catalog.}
\tablenotetext{b}{Included in the \citet{Uehara:2016} catalog.}
\tablecomments{The values and uncertainties indicate the 16-th, 50-th, and
84-th percentiles of the posterior samples for each parameter.}
\end{deluxetable}
\end{floattable}

\begin{figure*}[p]~\\
\begin{center}
\include{lcfig}
\end{center}
\caption{%
Sections of \pdc\ light curve centered on each candidate (black) with the
posterior-median transit model over-plotted (orange).
The y-axis shows the relative apparent flux of the light curve in parts per
thousand (ppt).
Candidates with two transits are folded on the posterior-median period.
The plots are ordered by increasing planetary radius from the top-left to the
bottom-right.
\dfmfiglabel{light-curves}}
\end{figure*}

\begin{figure*}~\\
\begin{center}
\includegraphics{figures/full_sample_plus_cands.pdf}
\end{center}
\caption{%
The catalog of long-period transiting exoplanet candidates (green points with
error bars) compared to the \kepler\ candidates (blue points) and confirmed
planets (black points), and the Solar System (orange squares).
The vertical dashed line indicates the full lifetime of the \kepler\ Mission;
planets with orbital periods longer than this will show at most one transit.
The vertical solid line shows the absolute maximum period accessible to
transit searches that require at least three transits.
\dfmfiglabel{full-sample}}~\\
\end{figure*}

\begin{floattable}
\begin{deluxetable}{ccccl}
\tabletypesize{\footnotesize}
\caption{The signals rejected with a centroid shift or large impact parameter
\label{tab:rejects}}
\include{rejecttab}
\end{deluxetable}
\end{floattable}



\section{Empirical search completeness}\sectlabel{completeness}

To measure the completeness of search procedure described in \sect{search}, we
exploit the fact that transit signals are sparse and rare.
Therefore, most light curves contain no transits and we can reliably measure
the recovery rate of our method on synthetic transit signals~--~with known
properties~--~injected into real light curves.
This procedure is standard practice in the transit literature and it has been
used to determine the completeness of the KOI catalog
\citep{Christiansen:2013, Christiansen:2015} and other independent transit
searches \citep{Petigura:2013, Dressing:2015, Foreman-Mackey:2015}.

To reliably capture the full structure of the search completeness function,
the simulations must sample the (high-dimensional) space of all properties
that affect the probability of detecting a transit: the stellar properties
(including variability amplitudes and time scales), the planet's physical
properties and orbital elements, and any observational effects (noise,
spacecraft pointing variations, \etc).
For the modest goals of this paper, we only need a robust constraint on the
transit detection efficiency \emph{integrated} across the target sample but,
even so, many simulations per star are required.

The procedure for measuring the recovery rate of simulated transits is as
follows:
\begin{enumerate}
{\item First, a star is randomly selected from the target list, and the \pdc\
light curve and stellar properties for that star are loaded.}
{\item Planetary properties are sampled from the distributions listed in
Table~\ref{tab:simulations} with phase uniformly distributed across the
baseline of observations. These properties are re-sampled until the transit is
visible in at least one non-flagged cadence.}
{\item The transit signal induced by this planet is computed and multiplied
into the \pdc\ light curve.}
{\item The transit search method described in \sect{search}~--~including
de-trending and \emph{all automated vetting}~--~is applied to this light
curve with the injected transit signal.}
{\item This candidate is flagged as recovered if at least one transit within
one transit duration passes all the cuts imposed by the automated vetting.}
\end{enumerate}

The fraction of recovered simulations as a function of the relevant parameters
gives an estimate of the probability of detecting an exoplanet transit with a
given set of parameters, \emph{conditioned on the fact that it transits}.
We will call this function $Q_{\mathrm{det},k}(\params)$ where \params\ is the
set of all parameters affecting the transit detectability and $k$ is an index
running over target stars.

\dfmfig{completeness} shows the fraction of recovered simulations as a
function of planet radius and orbital period based on \numinjs\ injected
signals.
This figure shows the transit detection efficiency falling with decreasing
planet radius.
This is the expected behavior because the depth (and signal strength) of a
transit scales with the area ratio between the planet and the star.
There is also a slight decrease in the completeness to larger planet radius.
This trend is introduced in steps~2 and~3 of the search procedure where the
tuning parameters were chosen to maximize the yield of convincing small
transit discoveries.
The decreasing completeness with orbital period is less intuitive because, on
average, the signal strength should increase as the duration of the transit
increases.
In this case, this simplistic treatment misses two important factors.
First, in step 1 of the search procedure (\sect{stepone}) only a single
transit duration is used and second, longer transits are less easily
distinguished from stellar variability and they will, therefore, be discarded
in the conservative light curve vetting step (\sect{light-curve-vetting}).

This detection efficiency must then be combined with the geometric transit
probability function and the window function.
For the star $k$, the geometric transit probability is given by
\citep{Winn:2010}
\begin{eqnarray}
Q_{\mathrm{geom},k} (\params) &=& \frac{R_{\star,k} + R}{a_k}
    \, \frac{1 + e\,\sin\omega}{1-e^2} \\
&=& \left[\frac{4\,\pi^2}{G\,M_{\star,k}}\right]^{1/3}
    \, \left[\frac{1 + e\,\sin \omega}{1-e^2}\right]\,(R_{\star,k}+R)
    \, P^{-2/3}
\end{eqnarray}
where $R$ is the planet radius, $P$ is the orbital period, $e$ is the orbital
eccentricity, $\omega$ is the argument of periastron, $R_{\star,k}$ is
the radius of star $k$, and $M_{\star,k}$ is the star's mass.
All of these parameters are included in \params.

Approximating the window function using a binomial probability of observing
at least one transit, we find \citep[following][]{Burke:2014a}
\begin{eqnarray}
Q_{\mathrm{win},k} (\params) &=& 1 - (1 - f_{\mathrm{duty},k})^{T_k/P}
\end{eqnarray}
where $f_{\mathrm{duty},k}$ is the duty cycle and $T_k$ is the full
observation baseline for target $k$.

Combining these detection effects, the total detection efficiency is given by
\begin{eqnarray}
Q_k(\params) &=& Q_{\mathrm{det},k}(\params) \,
                 Q_{\mathrm{win},k} (\params) \,
                 Q_{\mathrm{geom},k} (\params) \quad.
\end{eqnarray}

So that our planet candidate catalog can be easily used for other projects, we
also provide an analytic approximation to the relevant integrated detection
efficiency function
\begin{eqnarray}
Q_\mathrm{det}(P,\,R) &=& \sum_{k=1}^{K} \int Q_\mathrm{det,k}(\params)\,
    p(\params_{\{P,\,R\}}) \dd\params_{\{P,\,R\}}
\end{eqnarray}
where $p(\params_{\{P,\,R\}})$ is the prior distribution of all the parameters
except the period and radius.
We find that a good fit to this integrated completeness is given by the
function
\begin{eqnarray}
Q_\mathrm{det}(P,\,R) &\approx&
    \frac{\mathrm{min}[\mathrm{max}[a(P)\,b(R),\,0],\,1]}
         {1+\exp\left[-k(P)\,(\ln R-x(P))\right]}
\end{eqnarray}
where
\begin{eqnarray}
a(P) = a_1\,\ln P + a_2 \,,\quad
b(R) = b_1\,\ln R + b_2 \,,\quad \\
k(P) = k_1\,\ln P + k_2 \,,\,\mathrm{and}\quad
x(P) = x_1\,\ln P + x_2 \,.
\end{eqnarray}
When fit to the set of \numinjs\ injected transits, the best fit parameters
are given in Table~\ref{tab:completeness} and the approximation is plotted
in \dfmfig{completeness-analytic}.
Note that we do not use this approximation in the following analysis but
instead compute the relevant integrals using the injection results directly.


\begin{floattable}
\begin{deluxetable}{lc}
\tabletypesize{\footnotesize}
\caption{Distributions of physical parameters for transit simulations
\label{tab:simulations}}

\tablehead{%
    \colhead{name} & \colhead{distribution}
}
\startdata
period & $\log P \sim \mathcal{U}(\log 2\unit{yr},\,\log 25\unit{yr})$ \\
radius ratio & $\log R_\mathrm{P}/R_\star \sim
    \mathcal{U}(\log 0.02,\,\log 0.2)$ \\
impact parameter & $b \sim \mathcal{U}(0,\,1+R_\mathrm{P}/R_\star)$ \\
\multirow{2}{*}{eccentricity} & $e \sim \beta(1.12,\,3.09)$\tablenotemark{a} \\
    & $\omega \sim \mathcal{U}(-\pi,\,\pi)$\\
\multirow{2}{*}{limb darkening} & $q_1 \sim \mathcal{U}(0,\,1)$ \\
                                & $q_2 \sim \mathcal{U}(0,\,1)$ \\
\enddata

\tablenotetext{a}{\citet{Kipping:2013a}}
\end{deluxetable}
\end{floattable}

\begin{figure*}[p]~\\
\begin{center}
\includegraphics[width=\textwidth]{figures/completeness.pdf}
\end{center}
\caption{%
An empirical estimate of the search completeness as a function of planet
radius and orbital period.
In each bin, the completeness is estimated by the fraction of recovered
simulations.
The projected histograms show the integrated completeness as independent
functions of period and radius.
\dfmfiglabel{completeness}}
\end{figure*}

\begin{figure*}[htbp]~\\
\begin{center}
\includegraphics[width=0.6\textwidth]{figures/completeness_analytic.pdf}
\end{center}
\caption{%
An analytic approximation to \dfmfig{completeness} with the same color scale.
The contours indicate the 0.1, 0.3, 0.5, and 0.7 levels.
\dfmfiglabel{completeness-analytic}}
\end{figure*}

\begin{floattable}
\begin{deluxetable}{cc|cc}
\tabletypesize{\footnotesize}
\caption{The fit parameters for the analytic approximation to the completeness
function
\label{tab:completeness}}
\tablehead{%
    \colhead{parameter} & \colhead{value} &
    \colhead{parameter} & \colhead{value}
}
\startdata
$a_1$ & $\paramc$ & $k_1$ & $\parame$ \\
$a_2$ & $\paramd$ & $k_2$ & $\paramf$ \\
$b_1$ & $\parama$ & $x_1$ & $\paramg$ \\
$b_2$ & $\paramb$ & $x_2$ & $\paramh$ \\
\enddata
\end{deluxetable}
\end{floattable}


\section{The occurrence rate of long-period exoplanets}\sectlabel{occurrence}

Using the catalog of exoplanet discoveries (\sect{catalog}) and the
measurement of the search completeness (\sect{completeness}), we can now
estimate the occurrence rate of long-period exoplanets.
To simplify the analysis, we will make the strong assumption that none of the
candidates are astrophysical false positives (the eclipse or occultation
of a stellar mass companion, around either the target star or a
faint background star).
We revisit this assumption and discuss its validity in the following section.
As a further simplification, we also neglect the measurement uncertainties on
the planet parameters (including orbital period).
This assumption is only justified because we are only making high-level
measurements of the mean occurrence rate in bins larger than the uncertainties.

Assuming a Poisson likelihood, the occurrence rate density in a volume
$V$~--~defined as $P_\mathrm{min} \le P < P_\mathrm{max}$ and
$R_\mathrm{min} \le R < R_\mathrm{max}$~--~is
\citep[see, for example, the Appendix of][]{Foreman-Mackey:2014}
\begin{eqnarray}\eqlabel{rate-density}
\Gamma_V \equiv \frac{\dd^2 N}{\dd\ln P\dd\ln R} &=&
    \frac{C(P_\mathrm{min},\,P_\mathrm{max};\,R_\mathrm{min},\,R_\mathrm{max})}
         {Z(P_\mathrm{min},\,P_\mathrm{max};\,R_\mathrm{min},\,R_\mathrm{max})}
\end{eqnarray}
where $N$ is the expected number of planets per G/K dwarf, $C(\cdots)$ is the
number of detected planets in the volume, and
\begin{eqnarray}
Z(P_\mathrm{min},\,P_\mathrm{max};\,R_\mathrm{min},\,R_\mathrm{max}) &=&
    \sum_{k=1}^{K} \int p(\params_{\{P,\,R\}})\,
    Q_k(\params)\,\bvec{1}[P,\,R\in V]\dd \params
\end{eqnarray}
where $p(\params_{\{P,\,R\}})$ is the prior distribution of all the parameters
except the period and radius and $\bvec{1}[\cdot]$ is 1 if the argument is
satisfied and 0 otherwise.
Using the $J$ injections sampled uniformly in period and radius and other
parameters from $p(w_{\{P,\,R\}})$,
\begin{eqnarray}\eqlabel{approxnorm}
Z(P_\mathrm{min},\,P_\mathrm{max};\,R_\mathrm{min},\,R_\mathrm{max}) &\approx&
    \frac{K\,V}{J}\,\sum_{j=1}^{J} Q_{k_j}(w^{(j)})
\end{eqnarray}
where the sum is over all injections in the volume $V$.

Using the injection results from \sect{completeness} and the catalog of
discoveries from \sect{catalog}, we compute the occurrence rate in the period
range 2 to 25 years and in two radius bins between 0.1 and
$1.0\,R_\mathrm{J}$.
The calculated occurrence rates are listed in Table~\ref{tab:occurrence}.
Integrating the two bin model in this range, we find an expected occurrence
rate of
\begin{eqnarray}
N_{0.1\,R_\mathrm{J}-1\,R_\mathrm{J},\,2\unit{yr}-25\unit{yr}} &=&
    \intocc \unit{planets}
\end{eqnarray}
per G/K dwarf with radii in the range $0.1\,R_\mathrm{J}-1\,R_\mathrm{J}$ and
periods in the range $2\unit{yr}-25\unit{yr}$.
This result is qualitatively consistent with the Solar System where there is
one planet~--~Jupiter~--~in this parameter range and Saturn is just outside
the range with an orbital period of 29~years.
In \sect{comparison}, we compare with similar occurrence rate estimates from
the literature.

The occurrence rates given here should be interpreted with a few caveats in
mind.
First, when we inferred the periods of the planets with only one transit, we
assumed that the period was long enough that no other transit occurred during
the \kepler\ lifetime.
This neglects the small but non-negligible posterior probability~--~less than
one percent for the typical candidate~--~that a second transit might have
occurred in a data gap.
All of the candidates in our catalog are consistent with having periods this
long but the geometric transit probability decreases quickly with orbital
period.
For the purposes of this \paper, we neglect this effect because its rigorous
treatment is subtle, but comment that this would only ever decrease the
occurrence rate estimate.


\begin{floattable}
\begin{deluxetable}{cccc}
\tabletypesize{\footnotesize}
\caption{The occurrence rate density in two radius bins \label{tab:occurrence}}
\include{ortab}
\tablenotetext{a}{The rate density is given by \eq{rate-density} and the
value in parentheses is computed assuming one candidate is a false positive
(\eqalt{rate-minus}).}
\tablenotetext{b}{The integrated rate is computed by integrating the rate
density over the bin. Note that the first two rows do not sum to the last row
because each row is computed assuming that the rate density is uniform
across the bin.}
\tablecomments{These values are computed in the period range 2--25~years.}
\end{deluxetable}
\end{floattable}


\section{Astrophysical false positives}\sectlabel{false-positives}


Various configurations of eclipsing binary stars can mimic the signal of a
transiting planet.  However, the occurrence rate calculation
presented in the preceding section assumes no astrophysical false positives
among the candidates identified in this work.  In this Section we explore the
validity of this assumption.

While an eclipsing binary (EB) typically produces a photometric dip much
deeper than a transiting planet, the depth of the signal may be comparable to
that of a planet if the eclipse is grazing, or if the EB only comprises a small
fraction of the total light in the photometric aperture---a so-called blended
eclipsing binary (BEB).  Additionally, if a binary star has an eccentric
orbit, it may be oriented so as to present only a secondary occultation and
not a primary eclipse, causing a shallow and potentially flat-bottomed
photometric dip without an accompanying tell-tale deep primary signal.

To determine to what extent the catalog of detections presented in this work
may contain such false positives, we simulate populations of detected signals
to predict how many we should expect.  To accomplish this, we use the Python
package
\exosyspop\footnote{\url{https://github.com/timothydmorton/exosyspop}; in this
work we use commit \textsf{e4f54288}}, which
we developed for this purpose and utilizes the \project{isochrones}
package \citep{Morton:2015} for simulations of stellar populations.

With \exosyspop\, one can define the parameters of a population model and
generate synthetic catalogs according to the model (and the parameters of a
survey) very efficiently.  For example, a population of EBs may be defined by
a binary fraction, power-law distributions in mass ratio and period (within
given bounds), and a beta distribution for eccentricity.  This population,
initialized with a catalog of target stars (each of which has a duty cycle and
total span of observation), may then be ``observed,'' returning a catalog of
objects detectable via either primary or secondary eclipse (according to
randomly oriented orbital geometries and accounting for observation duty cycle
and data span).  This synthetic catalog includes signal-to-noise estimates of
both the primary and secondary eclipses, the number of detected primary and
secondary eclipses, and the trapezoidal shape parameters of each detection
(depth, duration, and ingress-to-duration ratio, as defined in
\citealt{Morton:2012}).

In order to predict how many EBs or BEBs we might expect to detect in this
particular search of \kepler\ data, we first need to choose reasonable parameters
for the binary star population.  To do this, we calibrate the population
parameters using the catalog of detected \kepler\ eclipsing binaries.  We
find that a binary fraction of 25\% between periods of 20 days and 25 years with
a log-flat period distribution and eccentrities distributed according
to $\beta(0.8, 2.0)$ is able to reproduce well both the number and period
distribution of observed \kepler\ EBs between 20 and 1000 days.  We thus fix these
binary star population parameters for our subsequent EB and BEB simulations.

To simulate synthetic populations of EB detections, we assign binary stars  to
the \kepler\ target list described in \sect{target-selection} according to the
above EB population parameters.  We consider an EB to be detected if it
presents fewer than three eclipses (either primary or secondary, but not
both), if the signal-to-noise ratio is $>$15, and the duration of the
detected eclipse is $<$2.5\,d.  In 100 realizations of these synthetic
observations, we see $7.2 \pm 2.5$ single- or double-eclipsing EB signals.

To simulate BEBs, we assume an exponentially varying background field star
density across the \kepler\ field, from 0.005\,arcsec$^{-2}$ at a Galactic
latitude $b=20$ to 0.05\,arcsec$^{-2}$ at $b=5$ (matching up well with the
simulations of \citet{Morton:2011} at many different Galactic latitudes). Each
\kepler\ target star is then assigned a number of background stars drawn from
a Poisson distribution with mean given by the expected number of stars to be
found within a circle of 4\,arcsec radius, given the  appropriate density at
its Galactic lattitude.   We draw the specific background stars from a
TRILEGAL \citep{Girardi:2005}  field star simulation toward the center of the
\kepler\ field.  Binary companions are then assigned to these background stars
according to the same stellar binary population distribution as the EB
population above, and synthetic detected populations  are ``observed''
according to the same rules (accounting appropriately for the diluted eclipse
depths in the \kepler\ bandpass).  In 100 synthetic observations, we see an
average of only 0.41 detected BEBs.

These prediction results suggest that we should indeed expect to see some
astrophysical false positives in our search.  However, this does not mean that  we
should fear that $\sim$7 of the planet candidates might be EBs. In particular,
we note that these simulations do not include the full vetting procedure
described in \sect{catalog}, and it is likely that the three impact-parameter-rejected
candidates are EBs and that the centroid-rejected candidate is a BEB.  Thus,
we might expect maybe two or three additional false positives among our planet
candidates.

In order to more precisely quantify which of the candidates might indeed be false
positives, we can inspect the synthetic observation simulations in more detail. In
particular, we can analyze the shape distribution of the different scenarios and
compare them with the observed shapes of the actual \kepler\ detections in order
to quantify the probability that each of them may be a false positive.
These distributions and the observed shape parameters are plotted in
\dfmfig{shape-kdes}.

Following the method of \citet{Morton:2012} used to compute false positive
probabilities for the regular \kepler\ KOI catalogs \citep{Morton:2016}, we
can calculate the posterior probability for each of our candidates to belong
to each of the three scenarios we consider (EB, BEB, or planet) as follows:
\begin{eqnarray}
{\rm Pr}_i = \frac{\pi_i \mathcal L_i}{\sum_{j} \pi_j \mathcal L_j},
\end{eqnarray}
where the $\pi$ factors are the hypothesis priors, $\mathcal L$ are
the hypothesis likelihoods, and the sum over $j$ is over all the hypotheses.
In this case, we determine the relative hypothesis priors from the synthetic
observations, using the mean numbers of ``observed'' EBs (7.2) and BEBs (0.4),
and choosing the expected number of planets to be 12.  We calculate the hypothesis
likelihoods using the depth/duration distributions of synthetic populations
of each scenario and evaluating these distributions at the observed depths and
durations of each candidate signal.  To estimate the expected shape distribution
of the planet scenario, we define a custom \exosyspop\ population of planets
according to the two-bin population model described by the
median posterior values in Table~\ref{tab:occurrence} and
generate a population of 1000 detected signals.

We list the probabilities for each of our candidates to belong to each
hypothesis in Table~\ref{tab:catalog}.  We find that the two deepest signals in our
candidate catalog (9306307 and  10602068) are very likely to be EBs, though we
note that this result may be dominated by the fact that our planet population
is fixed to have a maximum radius of 1\,$R_{\rm J}$.  Most of the rest of the
candidates  have false positive probabilities below 10\%.  We do note that as
discussed in \sect{catalog}, 4754460 (for which we calculate a 5\% false positive
probability) does show a partial deep eclipse right at the end of the \kepler\
data that indicates that it is most likely an EB.  Apart from this, the expected
number of false positives among the candidates with $R < R_{\rm J}$, according
to these calculations, is about one.

In light of this result, we demonstrate the sensitivity of our measured
occurrence rates on contamination by computing a second constraint on
$\Gamma_V$ for each volume with one candidate removed.
In this case, \eq{rate-density} would be replaced by
\begin{eqnarray}\eqlabel{rate-minus}
\tilde{\Gamma}_V &\equiv&
    \frac{C(P_\mathrm{min},\,P_\mathrm{max};\,R_\mathrm{min},\,R_\mathrm{max})
          - 1}
         {Z(P_\mathrm{min},\,P_\mathrm{max};\,R_\mathrm{min},\,R_\mathrm{max})}
\quad.
\end{eqnarray}
These updated rates are listed in Table~\ref{tab:occurrence}.
In each case, the results are consistent within the uncertainties but the
difference can be used to get a qualitative sense of the systematic
uncertainty introduced by the false positive population.


\begin{figure*}[htbp]~\\
\begin{center}
\includegraphics[width=\textwidth]{../prediction/shape_kdes.pdf}
\end{center}
\caption{%
Predicted eclipse shape distributions for the two false positive scenerios and
exoplanet transits (grayscale heatmap).
In this figure, the relative normalization of the maps are arbitrary but the
absolute normalization is discussed in \sect{false-positives}.
The green points show the shape parameters of the long-period exoplanet
candidates from Table~\ref{tab:catalog}.
\dfmfiglabel{shape-kdes}}
\end{figure*}


\section{Comparison with the literature}\sectlabel{comparison}

The population of long-period planets has been previously studied using radial
velocity, microlensing, and direct imaging surveys.
These methods all measure the occurrence rate as a function of planet mass
instead of radius.
Using the transit method, however, we do not directly measure the mass of the
planet.
Therefore, to compare our results with the literature, we must rely on a
mass--radius (M--R) relationship constructed using exoplanets with both mass
and radius measurements \citep[for example][]{Weiss:2014, Wolfgang:2016,
Chen:2016} to predict the expected masses of the transiting planets.

Table~\ref{tab:masses} lists gives constraints on the predicted masses of the
exoplanet candidates using the probabilistic M--R relationship from
\citet{Chen:2016} and taking uncertainties in the planet radius and
statistical uncertainties in the M--R parameters.
We compare the predictions with the predictions from \citet{Wolfgang:2016} and
find similar values with smaller uncertainties and choose to use the
\citet{Chen:2016} relationship because it is more conservative in the relevant
range of parameter space.

A detailed discussion of the systematic effects introduced by the use of a
M--R relationship is beyond the scope of this \paper\ but it is worth
noting that all published relationships are based on exoplanets much closer to
their host star than any of the candidates discussed here.
This effect would cause the masses of these cool planets to be systematically
underestimated.

Using the same M--R relationship, we also compute the completeness of our
transit search as a function of planet mass and orbital semi-major axis.
This function is plotted in \dfmfig{completeness-am} with the same color
scheme as \dfmfig{completeness}.
These injections and the predicted masses and measured semi-major axes of the
candidates can then be used to estimate the occurrence rate in
mass--semi-major axis units using the method from \sect{occurrence}.
One small change to \eq{approxnorm} is necessary to account for the fact that
the injections were not made uniformly in $\ln M$ and $\ln a$.
We numerically estimate the prior distribution in mass and semi-major axis
from which the injections were drawn $\tilde{p}(\ln a,\,\ln M)$ and
\eq{approxnorm} becomes
\begin{eqnarray}
Z(a_\mathrm{min},\,a_\mathrm{max};\,M_\mathrm{min},\,M_\mathrm{max}) &\approx&
    \frac{K\,V}{J}\,\sum_{j=1}^{J}
    \frac{Q_k(w^{(j)})}{\tilde{p}(\ln a^{(j)},\,\ln M^{(j)})} \quad.
\end{eqnarray}
Using this result, we find that the mean occurrence rate density in the range
$0.01\,M_\mathrm{J} \le M < 20\,M_\mathrm{J}$ and $1.5\unit{au} \le a <
9\unit{au}$ is
\begin{eqnarray}\eqlabel{massocc}
\frac{\dd^2 N}{\dd\ln M\,\dd\ln a} &=& \masssemiocc
\end{eqnarray}
where $N$ is the expected number of planets per G/K dwarf.
This result and the equivalent result as a function of planet mass and orbital
period are listed in Table~\ref{tab:occrates}.

The uncertainty in \eq{massocc} and Table~\ref{tab:occrates} does not take
into account the uncertainties in the mass estimates or any systematic noise
in the mass--radius relationship.
Therefore, these specific results should be taken with the appropriate grain
of salt but predictions in these parameter spaces ease comparison with
occurrence rates measured computed using different methods.

\citet{Clanton:2014} studied the occurrence rate of long-period giant planets
orbiting M dwarfs by combining results from radial velocity and microlensing
surveys.
In the period and mass range $10^3-10^4\unit{days}$ and $10-10^4\,M_\oplus$,
they find a mean occurrence rate density of
\begin{eqnarray}
\frac{\dd^2 N}{\dd\ln M\,\dd\ln P} &\lesssim& 0.013
\end{eqnarray}
per M dwarf.
This result is slightly lower than our estimated rate for a similar range of
masses and periods but around G/K dwarfs.
This difference is consistent with previous results that cooler stars host
fewer long-period giant planets \citep[for example][]{Cumming:2008}.

Recently, \citet{Bryan:2016} studied the frequency of long-period giant
planets in systems with inner hot-Jupiters based on long-baseline radial
velocity monitoring of these systems \citep{Knutson:2014}.
In this sample, the computed occurrence rate of long-period giant planets was
found to be
\begin{eqnarray}
\frac{\dd^2 N}{\dd\ln M\,\dd\ln a} &=& 0.125 \pm 0.012
\end{eqnarray}
in the range $1-20\,M_\mathrm{J}$ and $5-20\unit{au}$.
This result is about a factor of two larger than our estimate
(\eqalt{massocc}) once again suggesting that cold-Jupiters might
preferentially occur in systems with inner planets.

A recent review of the occurrence rate estimates based on direct imaging
surveys \citep{Bowler:2016} reports the upper limit on the occurrence rate of
giant planets orbiting F/G/K dwarfs as $<6.8\%$ in the range
$5-13\,M_\mathrm{J}$ and $10-100\unit{au}$.
Converted to a rate density, this gives
\begin{eqnarray}
\frac{\dd^2 N}{\dd\ln M\,\dd\ln a} &<& 0.03 \quad.
\end{eqnarray} This value is lower than the value computed using our sample in
Table~\ref{tab:occrates} but this is consistent with the fact that direct
imaging is sensitive to the potentially less common large planets at wider
separations than detections with the transit method.

As a final comparison, we repeated the analysis of \citet{Burke:2015} and fit
a double power-law occurrence rate to the short-period \kepler\ planet
candidates\footnote{The analysis was adapted from publicly available code that
was demonstrated to reproduce the same results as \citet{Burke:2015} by
\citet{Foreman-Mackey:2015a}.} and extrapolated to the center of the two bins
where we computed the occurrence rate.
At a period of 7~years and a radius of $0.2\,R_\mathrm{J}$, the extrapolated
occurrence is $0.73\pm0.28$ and at a radius of $0.6\,R_\mathrm{J}$, the
extrapolated rate is $0.15\pm0.05$.
These extrapolated values are qualitatively consistent with the rates listed
in Table~\ref{tab:occurrence} but we note that extrapolations and their
statistical uncertainties should not be taken too seriously.


\begin{floattable}
\begin{deluxetable}{ccccccccc}
\tabletypesize{\footnotesize}
\caption{The predicted masses and radial velocity signals for the candidates
from Table~\ref{tab:catalog} \label{tab:masses}}
\include{masstab}
\tablecomments{The masses and radial velocity amplitudes are estimated based
on the measured radius using a probabilistic mass--radius relation
\citep{Chen:2016}.}
\end{deluxetable}
\end{floattable}

\begin{figure*}[p]~\\
\begin{center}
\includegraphics[width=\textwidth]{figures/completeness-am.pdf}
\end{center}
\caption{%
The same as \dfmfig{completeness} converted into the planet mass and
semi-major axis plane.
Since the completeness function depends on the planet's radius and not its
mass, a probabilistic mass--radius relationship \citep{Chen:2016} was used to
convert radius to mass.
\dfmfiglabel{completeness-am}}
\end{figure*}

\begin{floattable}
\begin{deluxetable}{ccc}
\tabletypesize{\footnotesize}
\caption{The occurrence rate computed in mass units
\label{tab:occrates}}

\tablehead{%
    \colhead{volume} & \colhead{rate density\tablenotemark{a}} & \colhead{integrated rate}
}

\startdata
$2\unit{yr}<P<25\unit{yr};\,0.01\,M_\mathrm{J} \le M < 20\,M_\mathrm{J}$ &
\massocc & \massoccint \\
$1.5\unit{au}<a<9\unit{au};\,0.01\,M_\mathrm{J} \le M < 20\,M_\mathrm{J}$ &
\masssemiocc & \masssemioccint \\
\enddata

\tablenotetext{a}{The rate density is measured in natural logarithmic units;
see \eq{massocc}.}
\tablecomments{These values are computed assuming that the occurrence rate is
flat in the logarithmic parameters.}
\end{deluxetable}
\end{floattable}


\section{Prospects for follow-up}\sectlabel{follow-up}

A real concern about the detection of exoplanets from a single transit is that
follow-up and confirmation is difficult.
Since the period of the orbit is poorly constrained and transits are sparse,
any prediction of a subsequent transit time will be too uncertain to schedule
targeted photometric follow-up.
Instead, follow-up using radial velocity and astrometry are more promising.
For both radial velocity and astrometry, there is information about the
orbiting planets in measurements made at all times~--~not just during transit.
This allows observations to be scheduled without a well constrained orbital
period.
Furthermore, follow-up of any of these candidates using radial velocity or
astrometry would provide a measurement of the density of a planet that would
be invaluable for the study of planetary compositions.

Table~\ref{tab:masses} lists the posterior predictions for the semi-amplitude
$K$ of the radial velocity signal produced by each candidate using the mass
predictions from the previous section.
Since the orbital periods are long, we also include a simple prediction for
the slope of the radial velocity trend induced by this planet by taking the
ratio of the semi-amplitude and the orbital period.
Any radial velocity follow-up of the candidates presented here would be an
ambitious undertaking because the stars are relatively faint and, in most
cases, the radial velocity trends are small.
Some candidates should, however, be within the reach of current
state-of-the-art facilities.

In priniciple the \gaia\ Mission will be very sensitive to the astrometric
wobble produced by a long-period exoplanet \citep{Perryman:2014}.
To leading order, the astrometric signal strength is proportional to the
semi-major axis of the stellar (primary) reflex motion in angular units.
That is, detectability is related to the angle $\alpha$ given by
\begin{eqnarray}
\alpha &=& \frac{a}{D}\,\frac{M_{\mathrm p}}{M_{\mathrm s}} \quad ,
\end{eqnarray}
% obviously fix to your notation!
where $a$ is the semi-major axis, $D$ is the distance from the observer to the
primary, and $M_{\mathrm{p}}/M_{\mathrm{s}}$ is the planet-to-star mass ratio.

The single-visit precision of \gaia\ will vary with magnitude but is expected
to be on the order of 40\,$\mu$as at these magnitudes.
In detail the confidence with which an exoplanet can be detected or measured
in the final \gaia\ data depends on this precision, the number of crossings of
the star through the \gaia\ focal plane, and details of how the projected
orbit is sampled by the time history of the focal-plane crossings.
However, it is not expected that \gaia\ can detect or precisely measure
exoplanet-induced astrometric wobbles that are much smaller in amplitude than
the single-visit precision \citep{Perryman:2014}.

The primary stars in the \kepler\  Field are typically at distances of $\sim
500$\,pc, and typical mass ratios are in the $10^{-4}$ range.
We therefore expect astrometric amplitudes in the 0.3 to 3\,$\mu$as range.
These planets will not be detectable or measurable in the \gaia\ data under
any circumstances.
However, similar planets around closer stars \emph{will} be detectable with
\gaia.
This means that there will be a comparable exoplanet occurrence rate
measurement from the \gaia\ data.
It also means that many of the discoveries of the \KT\ and \tess\ missions
could be followed up and precisely measured by the \gaia\ Mission.


\section{Summary}\sectlabel{summary}

We have developed a fully automated method to search for the transits of
long-period exoplanets with only one or two observable transits in the
\kepler\ archival light curves.
This method uses probabilistic model comparison to veto non-transit signals.
Applying this method to the brightest \numtargets\ G/K dwarfs in the \kepler\
target list, we discover \numcands\ systems with likely astrophysical
transits and eclipses.
We fit the light curve for each candidate with a physical generative model and
informative priors on eccentricity and stellar density to estimate the
planet's orbital period.
Simulations of the false positive population~--~lone primary or secondary eclipses of
binary systems or background eclipsing binaries~--~suggest that 13 of these
candidates have high probability of being planetary in nature.

We measure the empirical detection efficiency function of our search procedure
by injecting simulated transit signals into the target light curves and
measuring the recovery rate.
By combining the measured detection efficiency and the catalog of exoplanet
candidates, we estimate the integrated occurrence rate of exoplanets with
orbital periods in the range $2-25\unit{years}$ and radii in the range
$0.1-1\,R_\mathrm{J}$ to be \intocc\ planets per G/K dwarf. \dfmtodo{Should this
go in the abstract?}
This result is qualitatively consistent with estimates from radial velocity,
microlensing, and direct imaging surveys.

\dfmtodo{More words here about comparison and interpretation.}

These long-period exoplanet candidates are potentially interesting candidates
for follow-up observations.
Using a probabilistic mass--radius relationship, we predict the masses of our
candidates and report predictions for the radial velocity amplitudes.
Unfortunately, since the target stars are faint and the amplitudes are small,
these targets are unlikely to be accessible with even the current
state-of-the-art high-precision instruments.
We also discuss the potential for astrometric follow-up using the forthcoming
data from the \gaia\ Mission with similarly discouraging results.

Our method of transit discovery is especially relevant for future photometric
surveys like \KT, \tess, and \plato\ where the survey baseline is shorter than
\kepler.
The transits of planets with orbital periods longer than the observation
baselines will be plentiful in these forthcoming data sets and this method
can, in principle, be trivially generalized to discover these planets,
prioritize follow-up, and study their population.

Follow-up observations would be fruitful in confirming the false-alarm
rates that we have estimated by further demonstrating that these planet 
candidates are non-stellar.  Better characterization of the host stars with,
say, parallax measurements using \gaia would help further refine the
properties of their transiting planets.

\vspace{1.5em}
All of the code used in this project is available from
\url{https://github.com/dfm/peerless} under the MIT open-source software
license.
This code (plus some dependencies) can be run to re-generate all of the
figures and results in this \paper; this version of the paper was generated
with git commit \texttt{\githash} (\gitdate).


\acknowledgments
It is a pleasure to thank
Jeff Coughlin,
So Hattori,
Hans-Walter Rix,
Dun Wang,
and
Angie Wolfgang
for helpful contributions to the ideas and code presented here.

TDM was supported by the National Aeronautics and Space
Administration, under the \kepler\ participating
scientist program (grant NNX14AE11G), and is grateful for the
hospitality of both the Institute for Advanced Study and Carnegie
Observatories that helped support this work.

DWH was partially supported by the National Science Foundation (grant
IIS-1124794), the National Aeronautics and Space Administration (grant
NNX12AI50G), and the Moore--Sloan Data Science Environment at NYU.  
E.A. acknowledges support from NASA grants NNX13AF20G, NNX13AF62G, and NASA Astrobiology Institutes Virtual Planetary Laboratory, supported by NASA under cooperative agreement NNH05ZDA001C.

This research made use of the NASA \project{Astrophysics Data System} and the
NASA Exoplanet Archive.
The Exoplanet Archive is operated by the California Institute of Technology,
under contract with NASA under the Exoplanet Exploration Program.

This \paper\ includes data collected by the \kepler\ mission. Funding for the
\kepler\ mission is provided by the NASA Science Mission directorate.
We are grateful to the entire \kepler\ team, past and present.
Their tireless efforts were all essential to the tremendous success of the
mission and the successes of \KT, present and future.

These data were obtained from the Mikulski Archive for Space Telescopes
(MAST).
STScI is operated by the Association of Universities for Research in
Astronomy, Inc., under NASA contract NAS5-26555.
Support for MAST is provided by the NASA Office of Space Science via grant
NNX13AC07G and by other grants and contracts.

Computing resources were provided by High Performance Computing at New York
University.

\facility{Kepler}
\software{%
    \project{ceres} \citep{Agarwal:2016},
    \project{corner.py} \citep{Foreman-Mackey:2016},
    \project{emcee} \citep{Foreman-Mackey:2013},
    \project{george} \citep{Ambikasaran:2016},
    \project{isochrones} \citep{Morton:2015},
	\project{matplotlib} \citep{Hunter:2007},
	\project{numpy} \citep{Van-Der-Walt:2011},
	\project{scipy} \citep{Jones:2001}}.

\appendix

\section{Details of the light curve models}\sectlabel{model-details}

In \sect{light-curve-vetting}, the five light curve models were listed.
In this section, we give the mathematical details of each model and list the
parameters that are fit.
Each model~--~except the \modelname{transit} model~--~can be easily
differentiated with respect to its parameters.
As discussed in the following section, this feature is crucial for efficient
and robust likelihood maximization.

\begin{itemize}

{\item
The \modelname{box} model is given by
\begin{eqnarray}
m_\mathrm{box}(t) &=& \left\{\begin{array}{ll}
a, & \mbox{if $t \le t_\mathrm{min}$} \\
b, & \mbox{if $t_\mathrm{min} < t \le t_\mathrm{max}$} \\
c, & \mbox{if $t_\mathrm{max} < t$}
\end{array}\right.
\end{eqnarray}
where $a$, $b$, and $c$ are free parameters, and $t_\mathrm{min}$ and
$t_\mathrm{max}$ are fixed.
In practice, we include two different \modelname{box} models where
$t_\mathrm{min}$ and $t_\mathrm{max}$ are set using different heuristics.
The first \modelname{box} has the bounds set to match the ingress and
egress of the best fit \modelname{transit}.
The second \modelname{box} is chosen based on the largest change points in the
light curve.
}

{\item
The \modelname{step} model is given by
\begin{eqnarray}
m_\mathrm{step}(t) &=& \left\{\begin{array}{ll}
m_1 + h_1\,\exp\left([t - t_0] / w_1\right), & \mbox{if $t < t_0$} \\
m_2 + h_2\,\exp\left([t_0 - t] / w_2\right), & \mbox{if $t_0 \le t$}
\end{array}\right.
\end{eqnarray}
where all of the parameters~--~including $t_0$~--~are included in the fit.
To ensure that the widths $w_*$ remain positive, we fit for $\log w_*$.
}

{\item
For the \modelname{outlier} model, we iterate through all cadences $t_n$
within 0.3~days of the candidate transit time and evaluate the model as
\begin{eqnarray}
m_\mathrm{outlier}(t) &=& \left\{\begin{array}{ll}
f(t_0), & \mbox{if $t = t_0$} \\
\mathrm{median}[f(t \ne t_0)], & \mbox{if $t \ne t_0$}
\end{array}\right.
\end{eqnarray}
where $f(t)$ is the observed time series.
With this model, no non-linear optimization is required and the final value of
$t_0$ is the one with the maximum likelihood in this grid search.
}

{\item
The \modelname{variability} model only has one parameter, the flux $m_0$ and
$m_\mathrm{variability}(t) = m_0$ at all times.
The variability is captured by the Gaussian Process residual model.
}

{\item
Finally, the \modelname{transit} model is an exposure time integrated,
limb darkened light curve \citep{Mandel:2002, Kipping:2010} parameterized by
the radius ratio between the planet and star, the transit duration, the
transit time, the impact parameter, and two quadratic limb darkening
coefficients \citep{Kipping:2013}.
Analytically computing the gradient of a simple transit model is possible
\citep{Pal:2008} but it becomes substantially more tedious as the model
becomes more realistic.
Therefore, we instead use a compile-time automatic differentiation
library\footnote{More specifically, we use the \texttt{Jet} object from the
BSD-licensed Ceres Solver \url{http://ceres-solver.org}} \citep{Agarwal:2016}
to efficiently compute first derivatives of the full transit model with
respect to the orbital and physical parameters to machine precision.
}

\end{itemize}



\section{Gaussian process regression}\sectlabel{gp-regression}

Gaussian Processes (GPs) are a class of non-parametric, stochastic models that
have been demonstrated to be good effective models for the variability in
\kepler\ light curves.
A simple GP model can be used to capture residual non-transit variability in
light curves.
In this \paper, we use a GP model for two steps: light curve--level transit
shape vetting and parameter estimation.
A full discussion of GPs is beyond the scope of this \paper, so we will only
summarize the most relevant points here and direct an interested reader to
\citet{Rasmussen:2006} for more details.

A GP model is specified by the following likelihood function
\begin{eqnarray}\eqlabel{gplike}
\mathcal{L} = \ln p(\bvec{y}\,|\,\meanpars,\,\kernpars) &=&
- \frac{1}{2}\,\bvec{r}(\meanpars)^\T\,K(\kernpars)^{-1}\,
    \bvec{r}(\meanpars)
- \frac{1}{2}\log\det K(\kernpars) - \frac{N}{2} \log{2\,\pi}
\end{eqnarray}
where \bvec{y} is a list of measurements in a scalar time series~--~in this
case, fluxes~--~measured at the times \bvec{t}, and
\begin{eqnarray}
\bvec{r}(\meanpars) &=& \bvec{y} - m(\bvec{t};\,\meanpars)
\end{eqnarray}
is the vector of residuals away from the mean model $m(\bvec{t};\,\meanpars)$.
For the purposes of this paper, we model the covariance matrix $K(\kernpars)$
using the Mat\'ern-3/2 kernel.
Under this model, the elements of $K(\kernpars)$ are given by
\begin{eqnarray}\eqlabel{matern}
\left[ K(\kernpars) \right]_{ij} &=& \sigma_i^2\,\delta_{ij}
    + \alpha^2 \left[ 1+\frac{|t_i - t_j|}{\sqrt{3}\,\tau} \right]
      \exp \left(-\frac{|t_i - t_j|}{\sqrt{3}\,\tau}\right)
\end{eqnarray}
where $\sigma_i$ is the reported uncertainty on the $i$-th measurement in the
time series and $\delta_{ij}$ is the Kronecker delta.

This covariance function (\eqalt{matern}) is specified by an amplitude
$\alpha$ and a time scale $\tau$ and we will simultaneously fit for these
hyperparameters $\kernpars=(\alpha,\,\tau)$ and the parameters of the mean
model \meanpars.
To efficiently find the parameter set that maximizes \eq{gplike} using a
non-linear optimization routine\footnote{We use the L-BFGS-B method as
implemented in SciPy \url{%
http://docs.scipy.org/doc/scipy/reference/generated/%
scipy.optimize.minimize.html}.},
it is useful to be able to compute the gradient of \eq{gplike} with respect to
the parameters \meanpars\ and \kernpars.
These gradients are given by
\begin{eqnarray}\eqlabel{gpmeangrad}
\frac{\dd\ln p(\bvec{y}\,|\,\meanpars,\,\kernpars)}{\dd \meanpars} &=&
\frac{\dd m(\bvec{t};\,\meanpars)}{\dd\meanpars}^\T \, K(\kernpars)^{-1} \,
    m(\bvec{t};\,\meanpars)
\end{eqnarray}
and
\begin{eqnarray}
\frac{\dd\ln p(\bvec{y}\,|\,\meanpars,\,\kernpars)}{\dd \kernpars} &=&
\frac{1}{2}\,\mathrm{Tr}\left(
    \left[ \bvec{\phi}\,\bvec{\phi}^\T - K(\kernpars)^{-1} \right]
    \,\frac{\dd K(\kernpars)}{\dd\kernpars}
\right)
\end{eqnarray}
where
\begin{eqnarray}
\bvec{\phi} &=& K(\kernpars)^{-1}\,\bvec{r}(\meanpars) \quad.
\end{eqnarray}


\bibliography{peerless}

% \theendnotes

\end{document}<|MERGE_RESOLUTION|>--- conflicted
+++ resolved
@@ -207,7 +207,7 @@
 the occurrence rate of exoplanets and planetary systems as a function of their
 physical properties.
 However, transit surveys like \kepler\ are most sensitive to planets with
-orbital periods shorter than a few years, which is shorter than the orbital periods of 
+orbital periods shorter than a few years, which is shorter than the orbital periods of
 Jupiter and Saturn, which dominate the dynamics of our Solar System.  To address this deficiency,
 we performed a fully automated search for long-period exoplanets with only one
 or two transits in the archival \kepler\ light curves.
@@ -218,13 +218,8 @@
 Since our method involves no human intervention, we empirically characterize
 the detection efficiency of our search.
 Based on these results, we measure the average occurrence rate of exoplanets
-<<<<<<< HEAD
 smaller than Jupiter with orbital periods longer than two years to be $1.80\pm
 0.65$ planets per Sun-like star.
-=======
-smaller than Jupiter with orbital periods longer than two years orbiting
-Sun-like stars.  [Can this be summarized by a single value?]
->>>>>>> 83c740b1
 
 \end{abstract}
 
@@ -271,43 +266,28 @@
 eclipsing binaries can make single-transit detections ambiguous.
 
 Any single transit events discovered in the \kepler\ light curves are
-interesting in their own right, but the development of a general and systematic
-method for the discovery of planets with orbital periods longer than the
-<<<<<<< HEAD
-survey baseline is crucial for the future of of exoplanet research with the
-=======
-survey baseline is also crucial for the future of of exoplanet research with the
->>>>>>> 83c740b1
-transit method.
+interesting in their own right, but the development of a general and
+systematic method for the discovery of planets with orbital periods longer
+than the survey baseline is also crucial for the future of exoplanet research
+with the transit method.
 All future transit surveys have shorter observational baselines than the
 \kepler\ Mission (\KT, \citealt{Howell:2014}; \tess, \citealt{Ricker:2015};
 \plato, \citealt{Rauer:2014}) and given suitable techniques, single transit
 events will be plentiful and easily discovered.
 The methodological framework presented in the following pages is a candidate
-<<<<<<< HEAD
-for this task.% and it could be modified and applied to these forthcoming data
-%sets as they are collecting in the upcoming years.
-=======
-for this task as it could be modified and applied to these forthcoming data
-sets as they are collected in the upcoming years.
->>>>>>> 83c740b1
-
-A study of the population of long-period transiting planets complements
-other planet detection techniques, such as radial velocity \citep[for example][]{Cumming:2008,
-Knutson:2014, Bryan:2016}, microlensing \citep[for
+for this task.
+
+A study of the population of long-period transiting planets complements other
+planet detection techniques, such as radial velocity \citep[for
+example][]{Cumming:2008, Knutson:2014, Bryan:2016}, microlensing \citep[for
 example][]{Gould:2010, Cassan:2012, Clanton:2014, Shvartzvald:2016}, and
-<<<<<<< HEAD
 direct imaging \citep[for example][]{Bowler:2016} surveys.
-Exoplanets with both mass and radius measurements can be used to study
-=======
-direct imaging \citep[for example][]{Bowler:2016}.  The marriage of
-the radial velocity and transit techniques is particularly powerful as
-exoplanets with both mass and radius measurements can be used to study
->>>>>>> 83c740b1
-planetary compositions and the formation of planetary systems \citep[for
+The marriage of the radial velocity and transit techniques is particularly
+powerful as exoplanets with both mass and radius measurements can be used to
+study planetary compositions and the formation of planetary systems \citep[for
 example][]{Weiss:2014, Rogers:2015, Wolfgang:2016}.
 Unfortunately the existing catalog of exoplanets with measured densities is sparsely
-populated at long orbital periods;  this makes discoveries with the transit method 
+populated at long orbital periods;  this makes discoveries with the transit method
 at long orbital period compelling targets for follow-up observations.
 Furthermore, even at long orbital periods, the \kepler\ light curves should be
 sensitive to planets at the detection limits of the current state-of-the-art
@@ -337,7 +317,7 @@
 \citep{Petigura:2013, Burke:2014, Rowe:2015, Coughlin:2016}.
 
 Relaxing the requirement of three transits requires a higher signal-to-noise
-threshold per transit for validating candidate planets that display only one 
+threshold per transit for validating candidate planets that display only one
 to two transits.
 Higher signal-to-noise allows matching the candidate transit to the expected
 shape of a limb-darkened light curve, as well as ruling out various false
@@ -440,11 +420,11 @@
 duration.
 Finally, we estimate the background noise level in the detection scalar time
 series using a robust running windowed variance estimate of the detection
-scalar.  We accept peaks that are more than 25-times this background noise 
+scalar.  We accept peaks that are more than 25-times this background noise
 level as candidates.
 
 For the \kepler\ light curves, this procedure yields at least one candidate
-event in about 1~percent of targets.  For these targets, we investigate 
+event in about 1~percent of targets.  For these targets, we investigate
 the three highest signal-to-noise events in the following step.
 
 \subsection{Step 2 -- Light curve vetting}\sectlabel{light-curve-vetting}
@@ -1582,7 +1562,7 @@
 prioritize follow-up, and study their population.
 
 Follow-up observations would be fruitful in confirming the false-alarm
-rates that we have estimated by further demonstrating that these planet 
+rates that we have estimated by further demonstrating that these planet
 candidates are non-stellar.  Better characterization of the host stars with,
 say, parallax measurements using \gaia would help further refine the
 properties of their transiting planets.
@@ -1614,8 +1594,10 @@
 
 DWH was partially supported by the National Science Foundation (grant
 IIS-1124794), the National Aeronautics and Space Administration (grant
-NNX12AI50G), and the Moore--Sloan Data Science Environment at NYU.  
-E.A. acknowledges support from NASA grants NNX13AF20G, NNX13AF62G, and NASA Astrobiology Institutes Virtual Planetary Laboratory, supported by NASA under cooperative agreement NNH05ZDA001C.
+NNX12AI50G), and the Moore--Sloan Data Science Environment at NYU.
+E.A. acknowledges support from NASA grants NNX13AF20G, NNX13AF62G, and NASA
+Astrobiology Institutes Virtual Planetary Laboratory, supported by NASA under
+cooperative agreement NNH05ZDA001C.
 
 This research made use of the NASA \project{Astrophysics Data System} and the
 NASA Exoplanet Archive.
