--- conflicted
+++ resolved
@@ -29,11 +29,7 @@
     s2n = depth * np.sqrt(depth_ivar)
     m = depth_ivar > 0.0
     noise = np.nan + np.zeros_like(s2n)
-<<<<<<< HEAD
-    noise[m] = running_median_trend(time_grid[m], np.abs(s2n[m]), 15.0)
-=======
     noise[m] = running_median_trend(time[m], np.abs(s2n[m]), 15.0)
->>>>>>> c39dc93b
 
     m = s2n > 20 * noise
     s2n_thresh = s2n[m]
@@ -63,7 +59,6 @@
     m &= stlr.rrmscdpp07p5 <= 1000.
     m &= stlr.kepmag < 15.
 
-<<<<<<< HEAD
     kepids = np.array(stlr[m].kepid)[:100]
     # kepids = [
     #     2158850,
@@ -83,27 +78,6 @@
     #     11558724,
     #     12066509,
     # ]
-=======
-    # kepids = np.array(stlr[m].kepid)[:100]
-    kepids = [
-        2158850,
-        3558849,
-        5010054,
-        5536555,
-        5951458,
-        8410697,
-        8510748,
-        8540376,
-        9704149,
-        9838291,
-        10024862,
-        10403228,
-        10842718,
-        10960865,
-        11558724,
-        12066509,
-    ]
->>>>>>> c39dc93b
 
     open("results.txt", "w").close()
     pool = Pool()
